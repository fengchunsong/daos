--- conflicted
+++ resolved
@@ -66,10 +66,5 @@
     python3-yaml \
     sg3_utils \
     valgrind-devel \
-<<<<<<< HEAD
     which \
-    yasm
-dnf clean all
-=======
-    yasm
->>>>>>> b3f78884
+    yasm