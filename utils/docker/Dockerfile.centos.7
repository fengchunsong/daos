# Copyright (C) 2018-2021 Intel Corporation
# All rights reserved.
#
# 'recipe' for Docker to build an image of centOS 7 based
# environment for building the DAOS project.
#

# Pull base image
FROM centos:centos7
LABEL maintainer="daos@daos.groups.io"

# Intermittent cache-bust.  Used to reduce load on the actual CACHEBUST later.
ARG CB0

# If a local distro repository is supplied, then we should use it
# and disable using the distro repositories that can be mirrored.
# The Docker image starts out with the DISTRO provided GPG keys
# on the disk, but not installed.  These must be installed before
# adding any repo that needs GPG keys but does not provide meta
# data for installing those keys.  Then the epel-release package
# version from the extras repository must be installed and the
# GPG key it provides must be installed.
ARG REPO_URL
ARG REPO_DISTRO
RUN if [ -n "$REPO_DISTRO" ]; then                              \
      rpm --import /etc/pki/rpm-gpg/*;                          \
      MY_REPO="${REPO_URL}${REPO_DISTRO}/";                     \
      MY_NAME="${MY_REPO#*//}";                                 \
      MY_NAME="${MY_NAME//\//_}";                               \
      echo -e "[${MY_NAME}]\n\
name=created from ${MY_REPO}\n\
baseurl=${MY_REPO}\n\
enabled=1\n\
repo_gpgcheck=0\n\
gpgcheck=1\n" >> /etc/yum.repos.d/local-centos-group.repo;      \
      sed "s/^mirrorlist_expire=0*/mirrorlist_expire=99999999/" \
          -i /etc/yum.conf;                                     \
      yum -y install --disablerepo=base,extras,updates          \
             dnf dnf-plugins-core epel-release-7-11;            \
      rpm --import /etc/pki/rpm-gpg/RPM-GPG-KEY-EPEL-7;         \
      dnf config-manager --assumeyes --quiet                    \
          --disable base epel extras updates;                   \
    else                                                        \
      yum -y install dnf dnf-plugins-core epel-release-7-11;    \
    fi;                                                         \
    dnf -y upgrade epel-release;                                \
    yum clean all;                                              \
    dnf clean all

# If a local DAOS repository is supplied, then we should use it
# This is mainly for quickbuilds
ARG REPO_DAOS
RUN if [ -n "$REPO_DAOS" ]; then                                \
      MY_REPO="${REPO_URL}${REPO_DAOS}/";                       \
      MY_NAME="${MY_REPO#*//}";                                 \
      MY_NAME="${MY_NAME//\//_}";                               \
      echo -e "[${MY_NAME}]\n\
name=created from ${MY_REPO}\n\
baseurl=${MY_REPO}\n\
enabled=1\n\
repo_gpgcheck=0\n\
exclude=fuse-3* fuse-devel-3* fuse-libs-3* fuse-debuginfo-3* ompi*\n\
gpgcheck=0\n" >> /etc/yum.repos.d/local-daos-group.repo;        \
    fi

ARG JENKINS_URL
ARG REPOS
RUN for repo in $REPOS; do                                                \
        branch="master";                                                  \
        build_number="lastSuccessfulBuild";                               \
        if [[ $repo = *@* ]]; then                                        \
            branch="${repo#*@}";                                          \
            repo="${repo%@*}";                                            \
            if [[ $branch = *:* ]]; then                                  \
                build_number="${branch#*:}";                              \
                branch="${branch%:*}";                                    \
            fi;                                                           \
        fi;                                                               \
        echo -e "[$repo:$branch:$build_number]\n\
name=$repo:$branch:$build_number\n\
baseurl=${JENKINS_URL}job/daos-stack/job/$repo/job/$branch/$build_number/artifact/artifacts/centos7/\n\
enabled=1\n\
gpgcheck=False\n" >> /etc/yum.repos.d/$repo:$branch:$build_number.repo;   \
        cat /etc/yum.repos.d/$repo:$branch:$build_number.repo; \
        dnf repolist; \
        dnf --disablerepo=\* --enablerepo=$repo:$branch:$build_number makecache; \
    done

# Install OS updates and package.  Include basic tools and daos dependencies
# that come from the core repo.
# Clean up any repos afterwards to save space.
# Switch to dnf as it seems a bit faster.
# libatomic should be in this list, but can not for now due to CI
# post provisioning issue.
# *** Keep these in as much alphbetical order as possible ***
RUN dnf -y install deltarpm && \
    dnf -y upgrade && \
    dnf -y install \
        boost-python36-devel \
        clang-analyzer \
        cmake \
        CUnit-devel \
        e2fsprogs \
        file \
        flex \
        fuse3-devel \
        fuse3 \
        gcc \
        gcc-c++ \
        git \
        golang \
        graphviz \
        hwloc-devel \
        ipmctl \
        java-1.8.0-openjdk \
        json-c-devel \
        lcov \
        libaio-devel \
        libcmocka-devel \
        libevent-devel \
        libipmctl-devel \
        libiscsi-devel \
        libtool \
        libtool-ltdl-devel \
        libunwind-devel \
        libuuid-devel \
        libyaml-devel \
        Lmod \
        lz4-devel \
        make \
        maven \
        meson \
        ndctl \
        ninja-build \
        numactl \
        numactl-devel \
        openmpi3-devel \
        openssl-devel \
        patch \
        patchelf \
        pciutils \
        python3-pip \
        python36-devel \
        python36-distro \
        python36-junit_xml \
        python36-tabulate \
        python36-pyxattr \
        python36-PyYAML \
        python36-scons \
        sg3_utils \
        sudo \
        valgrind-devel \
        yasm && \
    dnf clean all

ARG UID=1000

# Add DAOS users
RUN useradd --uid $UID --user-group --create-home --shell /bin/bash \
            --home /home/daos daos_server
RUN echo "daos_server:daos_server" | chpasswd
RUN useradd --user-group --create-home --shell /bin/bash daos_agent
RUN echo "daos_agent:daos_agent" | chpasswd
RUN echo "daos_server ALL=(root) NOPASSWD: ALL" >> /etc/sudoers.d/daos_sudo_setup

# Create directory for DAOS backend storage
RUN mkdir -p /opt/daos /mnt/daos /var/run/daos_server /var/run/daos_agent &&   \
    chown daos_server.daos_server /opt/daos /mnt/daos /var/run/daos_server &&  \
    chown daos_agent.daos_agent /var/run/daos_agent

# DPDK/SPDK needs pyelftools now
# Longer term, we should upload our RPM build of this to the public packaging
# site and install it by RPM, but for now, we'll just pip install it
USER daos_server:daos_server
RUN python3 -m pip --no-cache-dir --disable-pip-version-check install --user pyelftools
USER root:root

ARG QUICKBUILD=false
ARG QUICKBUILD_DEPS

RUN if $QUICKBUILD; then                                                      \
        echo "Installing: $QUICKBUILD_DEPS";                                  \
        echo "$QUICKBUILD_DEPS" | sed -e '/^$/d' | tr '\n' '\0' |             \
          xargs -0 dnf -y install;                                            \
        dnf clean all;                                                        \
    fi

ARG BULLSEYE
RUN if [ "x$BULLSEYE" != "x" ]; then \
      curl ${JENKINS_URL}job/daos-stack/job/tools/job/master/lastSuccessfulBuild/artifact/bullseyecoverage-linux.tar \
        --retry 10 --retry-max-time 60 --silent --show-error -o bullseye.tar; \
      mkdir -p bullseye; \
      tar -C bullseye --strip-components=1 -xf bullseye.tar; \
      pushd bullseye; \
        ./install --quiet --key "${BULLSEYE}" --prefix /opt/BullseyeCoverage; \
      popd; \
      rm -f bullseye.tar; \
      rm -rf bullseye; \
    fi

# The COPY command has a --chown option but it's not well supported so copy as
# root then run a chown command which is frustrating as the copy can take a few
# seconds.
WORKDIR /home/daos/pre
COPY SConstruct .
COPY site_scons site_scons
COPY utils/build.config utils/
RUN chown -R daos_server.daos_server /home/daos
USER daos_server:daos_server

# Control what to build.  By default Dockerfiles build everything to allow for
# ease-of-use for users, however in CI everything is turned off and then
# selectively enabled.  Turning off any step disables all future steps.
ARG DAOS_DEPS_BUILD=yes
ARG DAOS_KEEP_BUILD=no
ARG DAOS_TARGET_TYPE=release

# Now do an update to ensure software is up to date for the deps build.  If the
# src hasn't changed then this won't do anything, but if it has then we want to
# ensure that latest dependencies are used.
USER root:root
RUN [ "$DAOS_DEPS_BUILD" != "yes" ] || \
    { dnf -y upgrade \
          --exclude=spdk,spdk-devel,dpdk-devel,dpdk,mercury-devel,mercury && \
    dnf clean all; }
USER daos_server:daos_server

ARG DEPS_JOBS=1

RUN [ "$DAOS_DEPS_BUILD" != "yes" ] || \
    { scons-3 --build-deps=yes --jobs $DEPS_JOBS PREFIX=/opt/daos \
      TARGET_TYPE=$DAOS_TARGET_TYPE --deps-only && \
    ([ "$DAOS_KEEP_BUILD" != "no" ] || /bin/rm -rf build *.gz); }

# force an upgrade to get any newly built RPMs
USER root:root
ARG CACHEBUST
RUN dnf -y upgrade \
        --exclude=spdk,spdk-devel,dpdk-devel,dpdk,mercury-devel,mercury && \
    dnf clean all
USER daos_server:daos_server

# Set a label.  This is useful for searching for DAOS images, but is also used
# in github-actions to prune elements of the dockerfile below this point.
LABEL DAOS=stage1

WORKDIR /home/daos/daos/
COPY VERSION LICENSE ftest.sh SConstruct ./
COPY site_scons site_scons
COPY utils utils
COPY src src
USER root:root
RUN chown -R daos_server.daos_server /home/daos/daos/
USER daos_server:daos_server

# select compiler to use
ARG COMPILER=gcc
ARG JOBS=$DEPS_JOBS
ARG DAOS_BUILD_TYPE=$DAOS_TARGET_TYPE
ARG DAOS_BUILD=$DAOS_DEPS_BUILD

# Build DAOS
RUN [ "$DAOS_BUILD" != "yes" ] || \
<<<<<<< HEAD
    { scons-3 --stack_mmap --jobs $JOBS install PREFIX=/opt/daos COMPILER=$COMPILER && \
    /bin/rm -rf build && \
=======
    { scons-3 --jobs $JOBS install PREFIX=/opt/daos COMPILER=$COMPILER \
      BUILD_TYPE=$DAOS_BUILD_TYPE TARGET_TYPE=$DAOS_TARGET_TYPE && \
    /bin/rm -rf build && go clean -cache && \
>>>>>>> b4996a6f
    cp -r utils/config/examples /opt/daos; }

# Set environment variables
ENV PATH=/opt/daos/bin:$PATH
ENV FI_SOCKETS_MAX_CONN_RETRY=1

USER root:root
LABEL DAOS=true
USER daos_server:daos_server

# Build java and hadoop bindings
WORKDIR /home/daos/daos/src/client/java
# Set maven repo mirror
RUN mkdir -p /home/daos/.m2
RUN echo -e "<settings>\n\
        <mirrors>\n\
                <mirror>\n\
                        <id>google-maven-central</id>\n\
                        <name>GCS Maven Central mirror</name>\n\
                        <url>https://maven-central.storage-download.googleapis.com/maven2/</url>\n\
                        <mirrorOf>central</mirrorOf>\n\
                </mirror>\n\
        </mirrors>\n\
</settings>" > /home/daos/.m2/settings.xml

ARG DAOS_JAVA_BUILD=$DAOS_BUILD

RUN [ "$DAOS_JAVA_BUILD" != "yes" ] || \
    mvn clean install -T 1C -DskipITs -Dgpg.skip -Ddaos.install.path=/opt/daos
WORKDIR /home/daos

ARG DAOS_KEEP_SRC=no
# Remove local copy
RUN [ $"DAOS_KEEP_SRC" != "no" ] || rm -rf /home/daos/*<|MERGE_RESOLUTION|>--- conflicted
+++ resolved
@@ -261,14 +261,10 @@
 
 # Build DAOS
 RUN [ "$DAOS_BUILD" != "yes" ] || \
-<<<<<<< HEAD
-    { scons-3 --stack_mmap --jobs $JOBS install PREFIX=/opt/daos COMPILER=$COMPILER && \
-    /bin/rm -rf build && \
-=======
-    { scons-3 --jobs $JOBS install PREFIX=/opt/daos COMPILER=$COMPILER \
-      BUILD_TYPE=$DAOS_BUILD_TYPE TARGET_TYPE=$DAOS_TARGET_TYPE && \
+    { scons-3 --stack_mmap --jobs $JOBS install PREFIX=/opt/daos \
+      COMPILER=$COMPILER BUILD_TYPE=$DAOS_BUILD_TYPE
+      TARGET_TYPE=$DAOS_TARGET_TYPE && \
     /bin/rm -rf build && go clean -cache && \
->>>>>>> b4996a6f
     cp -r utils/config/examples /opt/daos; }
 
 # Set environment variables
