--- conflicted
+++ resolved
@@ -148,14 +148,9 @@
 
 # Build DAOS
 RUN [ "$DAOS_BUILD" != "yes" ] || \
-<<<<<<< HEAD
-    { scons --stack_mmap --jobs $JOBS install PREFIX=/opt/daos COMPILER=$COMPILER && \
-    /bin/rm -rf build && \
-=======
-    { scons --jobs $JOBS install PREFIX=/opt/daos COMPILER=$COMPILER \
+    { scons --stack_mmap --jobs $JOBS install PREFIX=/opt/daos COMPILER=$COMPILER \
       BUILD_TYPE=$DAOS_BUILD_TYPE TARGET_TYPE=$DAOS_TARGET_TYPE && \
     /bin/rm -rf build && go clean -cache && \
->>>>>>> b4996a6f
     cp -r utils/config/examples /opt/daos; }
 
 # Set environment variables
