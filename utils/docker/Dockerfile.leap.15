--- conflicted
+++ resolved
@@ -30,40 +30,60 @@
 # It's better to put the zypper update in the same "cache layer" as the
 # zypper install command so that the database is updated if/when the
 # installed packages list below is updated
-<<<<<<< HEAD
-RUN zypper --non-interactive update;                                         \
-    zypper --non-interactive install                                         \
-           boost-devel clang cmake cunit-devel curl doxygen flex             \
-           gcc gcc-c++ git graphviz gzip                                     \
-           libaio-devel libcmocka-devel libevent-devel libiscsi-devel        \
-           libltdl7 libnuma-devel libopenssl-devel libtool                   \
-           libuuid-devel libyaml-devel python3-tabulate                      \
-           make man meson nasm ninja pandoc patch python3-pip                \
-           readline-devel sg3_utils which yasm                               \
-           python3-devel valgrind-devel hwloc-devel             \
-           openmpi3-devel man fuse3-devel patchelf scons lua-lmod            \
-           libjson-c-devel liblz4-devel python3-distro curl python3-pyxattr  \
-           java-1_8_0-openjdk-devel maven python3-PyYAML
-=======
 # TODO: Do not clean as part of this cache layer as Zypper is used later
 # on.
-RUN zypper --non-interactive update &&					\
-    zypper --non-interactive install					\
-	boost-devel clang cmake cunit-devel curl doxygen flex		\
-	gcc gcc-c++ git graphviz gzip					\
-	libaio-devel libcmocka-devel libevent-devel libiscsi-devel	\
-	libltdl7 libnuma-devel libopenssl-devel libtool			\
-	libuuid-devel libyaml-devel python3-tabulate			\
-	make man nasm pandoc patch python2-pip				\
-	readline-devel sg3_utils which yasm				\
-	python-devel python3-devel valgrind-devel hwloc-devel		\
-	openmpi3-devel man fuse3-devel patchelf scons lua-lmod		\
-	libjson-c-devel liblz4-devel python3-distro curl		\
-	python3-pyxattr							\
-	java-1_8_0-openjdk-devel maven python3-PyYAML &&		\
+RUN zypper --non-interactive update && \
+    zypper --non-interactive install \
+    boost-devel \
+    clang \
+    cmake \
+    cunit-devel \
+    curl \
+    doxygen \
+    flex \
+    fuse3-devel \
+    gcc \
+    gcc-c++ \
+    git \
+    graphviz \
+    gzip \
+    hwloc-devel \
+    java-1_8_0-openjdk-devel \
+    libaio-devel \
+    libcmocka-devel \
+    libevent-devel \
+    libiscsi-devel \
+    libjson-c-devel \
+    libltdl7 \
+    liblz4-devel \
+    libnuma-devel \
+    libopenssl-devel \
+    libtool \
+    libuuid-devel \
+    libyaml-devel \
+    lua-lmod \
+    make \
+    man \
+    maven \
+    nasm \
+    openmpi3-devel \
+    pandoc \
+    patch \
+    patchelf \
+    python3-devel \
+    python3-distro \
+    python3-pip \
+    python3-pyxattr  \
+    python3-PyYAML \
+    python3-tabulate \
+    readline-devel \
+    scons \
+    sg3_utils \
+    valgrind-devel \
+    which \
+    yasm && \
     zypper clean all
 
->>>>>>> 9916e14f
 # Monkey-patch MODULEPATH
 RUN if ! grep MODULEPATH=.*/usr/share/modules /etc/profile.d/lmod.sh; then        \
         sed -e '/MODULEPATH=/s/$/:\/usr\/share\/modules/' /etc/profile.d/lmod.sh; \
