--- conflicted
+++ resolved
@@ -71,33 +71,4 @@
 PYTHONPATH=$PYTHONPATH:$PWD/src/client/
 export PYTHONPATH
 
-<<<<<<< HEAD
-if [ -z "$*" ]; then
-  flist="-c utils/daos_build.py -s SConstruct"
-  # Exclude raft and utils/sl
-  scripts=$(find . -name SConscript | grep -v -e utils/sl -e raft \
-          -e build/external | sort)
-  for file in $scripts; do
-    flist+=" -s $file "
-  done
-  # the functional test code
-  flist+=" $(find src/tests/ftest/ -name \*.py | sort)"
-  flist+=" $(find src/client/pydaos/ -name \*.py | sort)"
-  flist+=" $(find src/client/dfuse/test/ -name \*.py | sort)"
-  flist+=" $(find src/cart/ -name \*.py | sort)"
-  flist+=" $(find utils/ -name \*.py | sort)"
-  flist+=" $(find ci/ -name \*.py | sort)"
-else
-  flist=$*
-fi
-
-# $flist is a list of switches and arguments; quoting will make it a
-# single argument
-# shellcheck disable=SC2086
-if ! ./utils/sl/check_python.sh $flist; then
-  exit 1
-fi
-exit 0
-=======
-./utils/sl/check_script.py -x utils/sl -w "${pfiles[@]}"
->>>>>>> 5ff03965
+./utils/sl/check_script.py -x utils/sl -w "${pfiles[@]}"