%define daoshome %{_exec_prefix}/lib/%{name}
%define server_svc_name daos_server.service
%define agent_svc_name daos_agent.service
%define sysctl_script_name 10-daos_server.conf

%global mercury_version 2.1.0~rc2-1%{?dist}
%global libfabric_version 1.14.0~rc3-1
%global __python %{__python3}

%if (0%{?rhel} >= 8)
# https://bugzilla.redhat.com/show_bug.cgi?id=1955184
%define _use_internal_dependency_generator 0
%define __find_requires %{SOURCE1}
%endif

Name:          daos
Version:       2.1.100
Release:       9%{?relval}%{?dist}
Summary:       DAOS Storage Engine

License:       BSD-2-Clause-Patent
URL:           https//github.com/daos-stack/daos
Source0:       %{name}-%{version}.tar.gz
Source1:       bz-1955184_find-requires
%if (0%{?rhel} >= 7)
%if (0%{?rhel} >= 8)
BuildRequires: python3-scons >= 2.4
%else
BuildRequires: python36-scons >= 2.4
%endif
%else
BuildRequires: scons >= 2.4
%endif
BuildRequires: libfabric-devel >= %{libfabric_version}
BuildRequires: mercury-devel = %{mercury_version}
%if (0%{?rhel} < 8) || (0%{?suse_version} > 0)
BuildRequires: openpa-devel
BuildRequires: libpsm2-devel
%endif
BuildRequires: gcc-c++
%if (0%{?rhel} >= 8)
BuildRequires: openmpi-devel
%else
BuildRequires: openmpi3-devel
%endif
BuildRequires: hwloc-devel
%if ("%{?compiler_args}" == "COMPILER=covc")
BuildRequires: bullseye
%endif
%if (0%{?rhel} >= 7)
BuildRequires: argobots-devel >= 1.1
BuildRequires: json-c-devel
%if (0%{?rhel} >= 8)
BuildRequires: boost-python3-devel
%else
BuildRequires: boost-python36-devel
%endif
%else
BuildRequires: libabt-devel >= 1.0rc1
BuildRequires: libjson-c-devel
BuildRequires: boost-devel
%endif
BuildRequires: libpmemobj-devel >= 1.11
%if (0%{?rhel} >= 8)
BuildRequires: fuse3-devel >= 3
%else
BuildRequires: fuse3-devel >= 3.4.2
%endif
%if (0%{?suse_version} >= 1500)
# NB: OpenSUSE is stupid about this... If we just
# specify go >= 1.X, it installs go=1.11 AND 1.X.
BuildRequires: go1.14
BuildRequires: go1.14-race
BuildRequires: libprotobuf-c-devel
BuildRequires: liblz4-devel
%else
BuildRequires: protobuf-c-devel
BuildRequires: lz4-devel
%endif
BuildRequires: spdk-devel >= 21.07
%if (0%{?rhel} >= 7)
BuildRequires: libisa-l-devel
BuildRequires: libisa-l_crypto-devel
%else
BuildRequires: libisal-devel
BuildRequires: libisal_crypto-devel
%endif
BuildRequires: daos-raft-devel = 0.8.1
BuildRequires: openssl-devel
BuildRequires: libevent-devel
BuildRequires: libyaml-devel
BuildRequires: libcmocka-devel
BuildRequires: valgrind-devel
BuildRequires: systemd
%if (0%{?rhel} >= 7)
BuildRequires: numactl-devel
BuildRequires: CUnit-devel
BuildRequires: golang-bin >= 1.12
# needed to retrieve PMM region info through control-plane
BuildRequires: libipmctl-devel
BuildRequires: python36-devel
%if (0%{?rhel} >= 8)
BuildRequires: python3-distro
%else
BuildRequires: python36-distro
%endif
BuildRequires: Lmod
%else
%if (0%{?suse_version} >= 1315)
# see src/client/dfs/SConscript for why we need /etc/os-release
# that code should be rewritten to use the python libraries provided for
# os detection
# prefer over libpsm2-compat
BuildRequires: libpsm_infinipath1
# prefer over libcurl4-mini
BuildRequires: libcurl4
BuildRequires: distribution-release
BuildRequires: libnuma-devel
BuildRequires: cunit-devel
BuildRequires: ipmctl-devel
BuildRequires: python3-devel
BuildRequires: python3-distro
BuildRequires: lua-lmod
BuildRequires: systemd-rpm-macros
%if 0%{?is_opensuse}
%else
# have choice for libcurl.so.4()(64bit) needed by systemd: libcurl4 libcurl4-mini
# have choice for libcurl.so.4()(64bit) needed by cmake: libcurl4 libcurl4-mini
BuildRequires: libcurl4
# have choice for libpsm_infinipath.so.1()(64bit) needed by libfabric1: libpsm2-compat libpsm_infinipath1
# have choice for libpsm_infinipath.so.1()(64bit) needed by openmpi-libs: libpsm2-compat libpsm_infinipath1
BuildRequires: libpsm_infinipath1
%endif
%endif
%endif
Requires: protobuf-c
Requires: openssl
# This should only be temporary until we can get a stable upstream release
# of mercury, at which time the autoprov shared library version should
# suffice
Requires: mercury = %{mercury_version}

%description
The Distributed Asynchronous Object Storage (DAOS) is an open-source
software-defined object store designed from the ground up for
massively distributed Non Volatile Memory (NVM). DAOS takes advantage
of next generation NVM technology like Storage Class Memory (SCM) and
NVM express (NVMe) while presenting a key-value storage interface and
providing features such as transactional non-blocking I/O, advanced
data protection with self healing on top of commodity hardware, end-
to-end data integrity, fine grained data control and elastic storage
to optimize performance and cost.

%package server
Summary: The DAOS server
Requires: %{name}%{?_isa} = %{version}-%{release}
Requires: spdk-tools >= 21.07
Requires: ndctl
# needed to set PMem configuration goals in BIOS through control-plane
%if (0%{?suse_version} >= 1500)
Requires: ipmctl >= 02.00.00.3733
# When 1.11.2 is released, we can change this to >= 1.11.2
Requires: libpmemobj1 = 1.11.0-3.suse1500
%else
Requires: ipmctl > 02.00.00.3816
# When 1.11.2 is released, we can change this to >= 1.11.2
Requires: libpmemobj = 1.11.0-3%{?dist}
%endif
Requires: mercury = %{mercury_version}
Requires(post): /sbin/ldconfig
Requires(postun): /sbin/ldconfig
Requires: libfabric >= %{libfabric_version}
%{?systemd_requires}
Obsoletes: cart < 1000

%description server
This is the package needed to run a DAOS server

%package client
Summary: The DAOS client
Requires: %{name}%{?_isa} = %{version}-%{release}
Requires: mercury = %{mercury_version}
Requires: libfabric >= %{libfabric_version}
%if (0%{?rhel} >= 8)
Requires: fuse3 >= 3
%else
Requires: fuse3 >= 3.4.2
%endif
Obsoletes: cart < 1000
%if (0%{?suse_version} >= 1500)
Requires: libfuse3-3 >= 3.4.2
%else
# because our repo has a deprecated fuse-3.x RPM, make sure we don't
# get it when fuse3 Requires: /etc/fuse.conf
%if (0%{?rhel} >= 8)
Requires: fuse3 >= 3
%else
Requires: fuse < 3, fuse3-libs >= 3.4.2
%endif
%endif
%{?systemd_requires}

%description client
This is the package needed to run a DAOS client

%package tests
Summary: The entire DAOS test suite
Requires: %{name}-client-tests-openmpi%{?_isa} = %{version}-%{release}

%description tests
This is the package is a metapackage to install all of the test packages

%package client-tests
Summary: The DAOS test suite
Requires: %{name}-client%{?_isa} = %{version}-%{release}
%if (0%{?rhel} >= 7) && (0%{?rhel} < 8)
Requires: python36-distro
Requires: python36-tabulate
Requires: python36-defusedxml
%else
Requires: python3-distro
Requires: python3-tabulate
Requires: python3-defusedxml
%endif
Requires: fio
Requires: dbench
Requires: lbzip2
Requires: attr
%if (0%{?suse_version} >= 1315)
Requires: libpsm_infinipath1
%endif

%description client-tests
This is the package needed to run the DAOS test suite (client tests)

%package client-tests-openmpi
Summary: The DAOS client test suite - tools which need openmpi
Requires: %{name}-client-tests%{?_isa} = %{version}-%{release}

%description client-tests-openmpi
This is the package needed to run the DAOS client test suite openmpi tools

%package server-tests
Summary: The DAOS server test suite (server tests)
Requires: %{name}-server%{?_isa} = %{version}-%{release}

%description server-tests
This is the package needed to run the DAOS server test suite (server tests)

%package devel
Summary: The DAOS development libraries and headers
Requires: %{name}-client%{?_isa} = %{version}-%{release}
Requires: libuuid-devel

%description devel
This is the package needed to build software with the DAOS library.

%package firmware
Summary: The DAOS firmware management helper
Requires: %{name}-server%{?_isa} = %{version}-%{release}

%description firmware
This is the package needed to manage server storage firmware on DAOS servers.

%package daos_serialize
Summary: DAOS serialization library that uses HDF5
BuildRequires: hdf5-devel
Requires: hdf5

%description daos_serialize
This is the package needed to use the DAOS serialization and deserialization
tools, as well as the preserve option for the filesystem copy tool.

%if (0%{?suse_version} > 0)
%global __debug_package 1
%global _debuginfo_subpackages 0
%debug_package
%endif

%prep
%autosetup

%build

%define conf_dir %{_sysconfdir}/daos
%if (0%{?rhel} >= 7)
%define scons_exe scons-3
%else
%define scons_exe scons
%endif
%{scons_exe} %{?_smp_mflags} \
      --config=force         \
      --no-rpath             \
      USE_INSTALLED=all      \
      FIRMWARE_MGMT=yes      \
      CONF_DIR=%{conf_dir}   \
      PREFIX=%{buildroot}    \
     %{?scons_args}          \
     %{?compiler_args}

%if ("%{?compiler_args}" == "COMPILER=covc")
mv test.cov{,-build}
%endif

%install
%{scons_exe} %{?_smp_mflags}          \
      --config=force                  \
      --no-rpath                      \
      --install-sandbox=%{buildroot}  \
      %{buildroot}%{_prefix}          \
      %{buildroot}%{conf_dir}         \
      USE_INSTALLED=all               \
      FIRMWARE_MGMT=yes               \
      CONF_DIR=%{conf_dir}            \
      PREFIX=%{_prefix}               \
      %{?scons_args}                  \
      %{?compiler_args}

%if ("%{?compiler_args}" == "COMPILER=covc")
mv test.cov-build %{buildroot}/%{daoshome}/TESTING/ftest/test.cov
%endif
mkdir -p %{buildroot}/%{_sysconfdir}/ld.so.conf.d/
echo "%{_libdir}/daos_srv" > %{buildroot}/%{_sysconfdir}/ld.so.conf.d/daos.conf
mkdir -p %{buildroot}/%{_sysctldir}
install -m 644 utils/rpms/%{sysctl_script_name} %{buildroot}/%{_sysctldir}
mkdir -p %{buildroot}/%{_unitdir}
%if (0%{?rhel} == 7)
install -m 644 utils/systemd/%{server_svc_name}.pre230 %{buildroot}/%{_unitdir}/%{server_svc_name}
install -m 644 utils/systemd/%{agent_svc_name}.pre230 %{buildroot}/%{_unitdir}/%{agent_svc_name}
%else
install -m 644 utils/systemd/%{server_svc_name} %{buildroot}/%{_unitdir}
install -m 644 utils/systemd/%{agent_svc_name} %{buildroot}/%{_unitdir}
%endif
mkdir -p %{buildroot}/%{conf_dir}/certs/clients
mv %{buildroot}/%{conf_dir}/bash_completion.d %{buildroot}/%{_sysconfdir}

%pre server
getent group daos_metrics >/dev/null || groupadd -r daos_metrics
getent group daos_server >/dev/null || groupadd -r daos_server
getent passwd daos_server >/dev/null || useradd -s /sbin/nologin -r -g daos_server -G daos_metrics daos_server
%post server
/sbin/ldconfig
%systemd_post %{server_svc_name}
%sysctl_apply %{sysctl_script_name}
%preun server
%systemd_preun %{server_svc_name}
%postun server
/sbin/ldconfig
%systemd_postun %{server_svc_name}

%pre client
getent group daos_agent >/dev/null || groupadd -r daos_agent
getent passwd daos_agent >/dev/null || useradd -s /sbin/nologin -r -g daos_agent daos_agent
%post client
%systemd_post %{agent_svc_name}
%preun client
%systemd_preun %{agent_svc_name}
%postun client
%systemd_postun %{agent_svc_name}

%files
%defattr(-, root, root, -)
%{_sysconfdir}/ld.so.conf.d/daos.conf
%dir %attr(0755,root,root) %{conf_dir}/certs
%{conf_dir}/memcheck-cart.supp
%dir %{conf_dir}
%dir %{_sysconfdir}/bash_completion.d
%{_sysconfdir}/bash_completion.d/daos.bash
# Certificate generation files
%dir %{_libdir}/%{name}
%{_libdir}/%{name}/certgen/
%{_libdir}/%{name}/VERSION
%{_libdir}/libcart.so.*
%{_libdir}/libgurt.so.*
%doc

%files server
%config(noreplace) %attr(0644,root,root) %{conf_dir}/daos_server.yml
%dir %attr(0700,daos_server,daos_server) %{conf_dir}/certs/clients
# set daos_admin to be setuid root in order to perform privileged tasks
%attr(4750,root,daos_server) %{_bindir}/daos_admin
# set daos_server to be setgid daos_server in order to invoke daos_admin
# and/or daos_firmware
%attr(2755,root,daos_server) %{_bindir}/daos_server
%{_bindir}/daos_engine
%{_bindir}/daos_metrics
%dir %{_libdir}/daos_srv
%{_libdir}/daos_srv/libcont.so
%{_libdir}/daos_srv/libdtx.so
%{_libdir}/daos_srv/libmgmt.so
%{_libdir}/daos_srv/libobj.so
%{_libdir}/daos_srv/libpool.so
%{_libdir}/daos_srv/librdb.so
%{_libdir}/daos_srv/librdbt.so
%{_libdir}/daos_srv/librebuild.so
%{_libdir}/daos_srv/librsvc.so
%{_libdir}/daos_srv/libsecurity.so
%{_libdir}/daos_srv/libvos_srv.so
%{_libdir}/daos_srv/libvos_size.so
%{_libdir}/daos_srv/libvos.so
%{_libdir}/daos_srv/libbio.so
%{_libdir}/daos_srv/libplacement.so
%{_libdir}/libdaos_common_pmem.so
%{conf_dir}/vos_size_input.yaml
%{_bindir}/daos_storage_estimator.py
%{python3_sitearch}/storage_estimator/*.py
%dir %{python3_sitearch}/storage_estimator
%if (0%{?rhel} >= 7)
%dir %{python3_sitearch}/storage_estimator/__pycache__
%{python3_sitearch}/storage_estimator/__pycache__/*.pyc
%endif
%{_datadir}/%{name}
%exclude %{_datadir}/%{name}/ioil-ld-opts
%{_unitdir}/%{server_svc_name}
%{_sysctldir}/%{sysctl_script_name}

%files client
%{_libdir}/libdaos_common.so
%{_libdir}/libdaos.so.*
%{_bindir}/cart_ctl
%{_bindir}/self_test
%{_bindir}/dmg
%{_bindir}/daos_agent
%{_bindir}/dfuse
%{_bindir}/daos
%{_libdir}/libdaos_cmd_hdlrs.so
%{_libdir}/libdfs.so
%{_libdir}/%{name}/API_VERSION
%{_libdir}/libduns.so
%{_libdir}/libdfuse.so
%{_libdir}/libioil.so
%{_libdir}/libdfs_internal.so
%dir %{python3_sitearch}/pydaos
%{python3_sitearch}/pydaos/*.py
%dir %{python3_sitearch}/pydaos/raw
%{python3_sitearch}/pydaos/raw/*.py
%if (0%{?rhel} >= 7)
%dir %{python3_sitearch}/pydaos/__pycache__
%{python3_sitearch}/pydaos/__pycache__/*.pyc
%dir %{python3_sitearch}/pydaos/raw/__pycache__
%{python3_sitearch}/pydaos/raw/__pycache__/*.pyc
%endif
%{python3_sitearch}/pydaos/pydaos_shim.so
%{_datadir}/%{name}/ioil-ld-opts
%config(noreplace) %{conf_dir}/daos_agent.yml
%config(noreplace) %{conf_dir}/daos_control.yml
%{_unitdir}/%{agent_svc_name}
%{_mandir}/man8/daos.8*
%{_mandir}/man8/dmg.8*

%files client-tests
%dir %{daoshome}
%{daoshome}/TESTING
%{_bindir}/hello_drpc
%{_libdir}/libdaos_tests.so
%{_bindir}/io_conf
%{_bindir}/common_test
%{_bindir}/acl_dump_test
%{_bindir}/agent_tests
%{_bindir}/drpc_engine_test
%{_bindir}/drpc_test
%{_bindir}/eq_tests
%{_bindir}/job_tests
%{_bindir}/security_test
%{conf_dir}/fault-inject-cart.yaml
%{_bindir}/fault_status
# For avocado tests
%{daoshome}/.build_vars.json
%{daoshome}/.build_vars.sh
%{_bindir}/daos_perf
%{_bindir}/daos_racer
%{_bindir}/daos_test
%{_bindir}/dfs_test
%{_bindir}/jobtest
%{_libdir}/libdts.so
%{_libdir}/libdpar.so

%files client-tests-openmpi
%{_bindir}/crt_launch
%{_libdir}/libdpar_mpi.so

%files server-tests
%{_bindir}/evt_ctl
%{_bindir}/jump_pl_map
%{_bindir}/pl_bench
%{_bindir}/rdbt
%{_bindir}/ring_pl_map
%{_bindir}/smd_ut
%{_bindir}/srv_checksum_tests
%{_bindir}/vea_ut
%{_bindir}/vos_tests
%{_bindir}/vea_stress
%{_bindir}/daos_gen_io_conf
%{_bindir}/daos_run_io_conf
%{_bindir}/obj_ctl
%{_bindir}/vos_perf

%files devel
%{_includedir}/*
%{_libdir}/libdaos.so
%{_libdir}/libgurt.so
%{_libdir}/libcart.so
%{_libdir}/*.a

%files firmware
# set daos_firmware to be setuid root in order to perform privileged tasks
%attr(4750,root,daos_server) %{_bindir}/daos_firmware

%files daos_serialize
%{_libdir}/libdaos_serialize.so

%files tests
# No files in a meta-package

%changelog
<<<<<<< HEAD
* Mon Nov 29 2021 Jeff Olivier <jeffrey.v.olivier@intel.com> 2.1.100-9
- Remove direct MPI dependency from most of tests
=======
* Sun Nov 28 2021 Tom Nabarro <tom.nabarro@intel.com> 2.1.100-9
- Set rmem_{max,default} sysctl values on server package install to enable
  SPDK pci_event module to operate in unprivileged process (daos_engine).
>>>>>>> 850ff45a

* Wed Nov 24 2021 Brian J. Murrell <brian.murrell@intel.com> 2.1.100-8
- Remove invalid "%%else if" syntax
- Fix a few other rpmlint warnings

* Tue Nov 16 2021 Wang Shilong <shilong.wang@intel.com> 2.1.100-7
- Update for libdaos major version bump
- Fix version of libpemobj1 for SUSE

* Sat Nov 13 2021 Alexander Oganezov <alexander.a.oganezov@intel.com> 2.1.100-6
- Update OFI to v1.14.0rc3

* Tue Oct 26 2021 Brian J. Murrell <brian.murrell@intel.com> 2.1.100-5
- Create new daos-{client,server}tests-openmpi and daos-server-tests subpackages
- Rename daos-tests daos-client-tests and make daos-tests require all
  other test suites to maintain existing behavior

* Mon Oct 25 2021 Alexander Oganezov <alexander.a.oganezov@intel.com> 2.1.100-4
- Update mercury to v2.1.0rc2

* Wed Oct 20 2021 Jeff Olivier <jeffrey.v.olivier@intel.com> 2.1.100-3
- Explicitly require 1.11.0-3 of PMDK

* Wed Oct 13 2021 David Quigley <david.quigley@intel.com> 2.1.100-2
- Add defusedxml as a required dependency for the test package.

* Wed Oct 13 2021 Johann Lombardi <johann.lombardi@intel.com> 2.1.100-1
- Switch version to 2.1.100 for 2.2 test builds

* Tue Oct 12 2021 Johann Lombardi <johann.lombardi@intel.com> 1.3.106-1
- Version bump to 1.3.106 for 2.0 test build 6

* Fri Oct 8 2021 Alexander Oganezov <alexander.a.oganezov@intel.com> 1.13.105-4
- Update OFI to v1.13.2rc1

* Wed Sep 15 2021 Li Wei <wei.g.li@intel.com> 1.3.105-3
- Update raft to fix InstallSnapshot performance as well as to avoid some
  incorrect 0.8.0 RPMs

* Fri Sep 03 2021 Brian J. Murrell <brian.murrell@intel.com> 1.3.105-2
- Remove R: hwloc; RPM's auto-requires/provides will take care of this

* Tue Aug 24 2021 Jeff Olivier <jeffrey.v.olivier@intel.com> 1.3.105-1
- Version bump to 1.3.105 for 2.0 test build 5

* Mon Aug 09 2021 Yawei <yawei.niu@intel.com> 1.3.104-5
- Fix duplicates
- Add vos_perf

* Thu Aug 05 2021 Christopher Hoffman <christopherx.hoffman@intel.com> 1.3.104-4
- Update conditional statement to include checking for distributions to
  determine which unit files to use for daos-server and daos-agent

* Wed Aug 04 2021 Kris Jacque <kristin.jacque@intel.com> 1.3.104-3
- Move daos_metrics tool from tests package to server package

* Wed Aug 04 2021 Tom Nabarro <tom.nabarro@intel.com> 1.3.104-2
- Update to spdk 21.07 and (indirectly) dpdk 21.05

* Mon Aug 02 2021 Jeff Olivier <jeffrey.v.olivier@intel.com> 1.3.104-1
- Version bump to 1.3.104 for 2.0 test build 4

* Mon Jul 19 2021 Danielle M. Sikich <danielle.sikich@intel.com> 1.3.103-5
- Add DAOS serialization library that requires hdf5

* Wed Jul 14 2021 Li Wei <wei.g.li@intel.com> 1.3.103-4
- Update raft to fix slow leader re-elections

* Tue Jul 13 2021  Maureen Jean <maureen.jean@intel.com> 1.3.103-3
- Add python modules to python3.6 site-packages

* Mon Jul 12 2021 Alexander Oganezov <alexander.a.oganezov@intel.com> 1.3.103-2
- Update to mercury release v2.0.1

* Mon Jul 12 2021 Johann Lombardi <johann.lombardi@intel.com> 1.3.103-1
- Version bump to 1.3.103 for 2.0 test build 3

* Wed Jul 7 2021 Phillip Henderson <phillip.henderson@intel.com> 1.3.102-6
- Update daos-devel to always require the same version daos-client

* Wed Jun 30 2021 Tom Nabarro <tom.nabarro@intel.com> 1.3.102-5
- Update to spdk 21.04 and (indirectly) dpdk 21.05

* Fri Jun 25 2021 Brian J. Murrell <brian.murrell@intel.com> - 1.3.102-4
- Add libuuid-devel back as a requirement of daos-devel

* Wed Jun 23 2021 Li Wei <wei.g.li@intel.com> 1.3.102-3
- Update raft to pick up Pre-Vote

* Mon Jun 14 2021 Jeff Olivier <jeffrey.v.olivier@intel.com> 1.3.102-2
- Update to pmdk 1.11.0-rc1
- Remove dependence on libpmem since we use libpmemobj directly

* Fri Jun 11 2021 Johann Lombardi <johann.lombardi@intel.com> 1.3.102-1
- Version bump to 1.3.102 for 2.0 test build 2

* Wed Jun 02 2021 Johann Lombardi <johann.lombardi@intel.com> 1.3.101-3
- Remove libs from devel package

* Thu May 20 2021 Jeff Olivier <jeffrey.v.olivier@intel.com> 1.3.0-101-2
- Remove client libs from common package

* Wed May 19 2021 Johann Lombardi <johann.lombardi@intel.com> 1.3.101-1
- Version bump to 1.3.101 for 2.0 test build 1

* Fri May 07 2021 Brian J. Murrell <brian.murrell@intel.com> 1.3.0-16
- Enable debuginfo package building on SUSE platforms

* Thu May 06 2021 Brian J. Murrell <brian.murrell@intel.com> 1.3.0-15
- Update to build on EL8

* Wed May 05 2021 Brian J. Murrell <brian.murrell@intel.com> 1.3.0-14
- Package /etc/daos/certs in main/common package so that both server
  and client get it created

* Wed Apr 21 2021 Tom Nabarro <tom.nabarro@intel.com> - 1.3.0-13
- Relax ipmctl version requirement on leap15 as we have runtime checks

* Fri Apr 16 2021 Mohamad Chaarawi <mohamad.chaarawi@intel.com> - 1.3.0-12
- remove dfuse_hl

* Wed Apr 14 2021 Jeff Olivier <jeffrey.v.olivier@intel.com> - 1.3.0-11
- Remove storage_estimator and io_conf from client packages to remove
  any client side dependence on bio and vos (and and PMDK/SPDK)

* Mon Apr 12 2021 Dalton A. Bohning <daltonx.bohning@intel.com> - 1.3.0-10
- Add attr to the test dependencies

* Tue Apr 06 2021 Kris Jacque <kristin.jacque@intel.com> 1.3.0-9
- Add package for daos_firmware helper binary

* Fri Apr 02 2021 Jeff Olivier <jeffrey.v.olivier@intel.com> 1.3.0-8
- Remove unused readline-devel

* Thu Apr 01 2021 Brian J. Murrell <brian.murrell@intel.com> 1.3.0-7
- Update argobots to 1.1

* Tue Mar 30 2021 Maureen Jean <maureen.jean@intel.com> 1.3.0-6
- Change pydaos_shim_3 to pydaos_shim

* Mon Mar 29 2021 Brian J. Murrell <brian.murrell@intel.com> - 1.3.0-5
- Move libdts.so to the daos-tests subpackage

* Tue Mar 23 2021 Alexander Oganezov <alexander.a.oganezov@intel.com> 1.3.0-4
- Update libfabric to v1.12.0
- Disable grdcopy/gdrapi linkage in libfabric


* Thu Mar 18 2021 Maureen Jean <maureen.jean@intel.com> 1.3.0-3
- Update to python3

* Thu Feb 25 2021 Li Wei <wei.g.li@intel.com> 1.3.0-2
- Require raft-devel 0.7.3 that fixes an unstable leadership problem caused by
  removed replicas as well as some Coverity issues

* Wed Feb 24 2021 Brian J. Murrell <brian.murrell@intel.com> - 1.3.0-1
- Version bump up to 1.3.0

* Mon Feb 22 2021 Brian J. Murrell <brian.murrell@intel.com> 1.1.3-3
- Remove all *-devel Requires from daos-devel as none of those are
  actually necessary to build libdaos clients

* Tue Feb 16 2021 Alexander Oganezov <alexander.a.oganezov@intel.com> 1.1.3-2
- Update libfabric to v1.12.0rc1

* Wed Feb 10 2021 Johann Lombardi <johann.lombardi@intel.com> 1.1.3-1
- Version bump up to 1.1.3

* Tue Feb 9 2021 Vish Venkatesan <vishwanath.venkatesan@intel.com> 1.1.2.1-11
- Add new pmem specific version of DAOS common library

* Fri Feb 5 2021 Saurabh Tandan <saurabh.tandan@intel.com> 1.1.2.1-10
- Added dbench as requirement for test package.

* Wed Feb 3 2021 Hua Kuang <hua.kuang@intel.com> 1.1.2.1-9
- Changed License to BSD-2-Clause-Patent

* Wed Feb 03 2021 Brian J. Murrell <brian.murrell@intel.com> - 1.1.2-8
- Update minimum required libfabric to 1.11.1

* Thu Jan 28 2021 Phillip Henderson <phillip.henderson@intel.com> 1.1.2.1-7
- Change ownership and permissions for the /etc/daos/certs directory.

* Sat Jan 23 2021 Alexander Oganezov <alexander.a.oganezov@intel.com> 1.1.2.1-6
- Update to mercury v2.0.1rc1

* Fri Jan 22 2021 Michael MacDonald <mjmac.macdonald@intel.com> 1.1.2.1-5
- Install daos_metrics utility to %%{_bindir}

* Wed Jan 20 2021 Kenneth Cain <kenneth.c.cain@intel.com> 1.1.2.1-4
- Version update for API major version 1, libdaos.so.1 (1.0.0)

* Fri Jan 15 2021 Michael Hennecke <mhennecke@lenovo.com> 1.1.2.1-3
- Harmonize daos_server and daos_agent groups.

* Tue Dec 15 2020 Ashley Pittman <ashley.m.pittman@intel.com> 1.1.2.1-2
- Combine the two memcheck suppressions files.

* Wed Dec 09 2020 Johann Lombardi <johann.lombardi@intel.com> 1.1.2.1-1
- Version bump up to 1.1.2.1

* Fri Dec 04 2020 Li Wei <wei.g.li@intel.com> 1.1.2-3
- Require raft-devel 0.7.1 that fixes recent Coverity issues

* Wed Dec 02 2020 Maureen Jean <maureen.jean@intel.com> - 1.1.2-2
- define scons_args to be BUILD_TYPE=<release|dev>
- the scons default is BUILD_TYPE=release
- BUILD_TYPE=release will disable fault injection in build

* Tue Dec 01 2020 Brian J. Murrell <brian.murrell@intel.com> - 1.1.2-1
- Version bump up to 1.1.2

* Tue Nov 17 2020 Li Wei <wei.g.li@intel.com> 1.1.1-8
- Require raft-devel 0.7.0 that changes log indices and terms to 63-bit

* Wed Nov 11 2020 Tom Nabarro <tom.nabarro@intel.com> 1.1.1-7
- Add version validation for runtime daos_server ipmctl requirement to avoid
  potential corruption of PMMs when setting PMem goal, issue fixed in
  https://github.com/intel/ipmctl/commit/9e3898cb15fa9eed3ef3e9de4488be1681d53ff4

* Thu Oct 29 2020 Jonathan Martinez Montes <jonathan.martinez.montes@intel.com> 1.1.1-6
- Restore obj_ctl utility

* Wed Oct 28 2020 Brian J. Murrell <brian.murrell@intel.com> - 1.1.1-5
- Use %%autosetup
- Only use systemd_requires if it exists
- Obsoletes: cart now that it's included in daos

* Sat Oct 24 2020 Maureen Jean <maureen.jean@intel.com> 1.1.1-4
- Add daos.conf to the daos package to resolve the path to libbio.so

* Tue Oct 13 2020 Jonathan Martinez Montes <jonathan.martinez.montes@intel.com> 1.1.1-3
- Remove obj_ctl from Tests RPM package
- Add libdts.so shared library that is used by daos_perf, daos_racer and
  the daos utility.

* Tue Oct 13 2020 Amanda Justiniano <amanda.justiniano-pagn@intel.com> 1.1.1-3
- Add lbzip2 requirement to the daos-tests package

* Tue Oct 13 2020 Michael MacDonald <mjmac.macdonald@intel.com> 1.1.1-2
- Create unprivileged user for daos_agent

* Mon Oct 12 2020 Johann Lombardi <johann.lombardi@intel.com> 1.1.1-1
- Version bump up to 1.1.1

* Sat Oct 03 2020 Michael MacDonald <mjmac.macdonald@intel.com> 1.1.0-34
- Add go-race to BuildRequires on OpenSUSE Leap

* Wed Sep 16 2020 Alexander Oganezov <alexander.a.oganezov@intel.com> 1.1.0-33
- Update OFI to v1.11.0

* Mon Aug 17 2020 Michael MacDonald <mjmac.macdonald@intel.com> 1.1.0-32
- Install completion script in /etc/bash_completion.d

* Wed Aug 05 2020 Brian J. Murrell <brian.murrell@intel.com> - 1.1.0-31
- Change fuse requirement to fuse3
- Use Lmod for MPI module loading
- Remove unneeded (and un-distro gated) Requires: json-c

* Wed Jul 29 2020 Jonathan Martinez Montes <jonathan.martinez.montes@intel.com> - 1.1.0-30
- Add the daos_storage_estimator.py tool. It merges the functionality of the
  former tools vos_size, vos_size.py, vos_size_dfs_sample.py and parse_csv.py.

* Wed Jul 29 2020 Jeffrey V Olivier <jeffrey.v.olivier@intel.com> - 1.1.0-29
- Revert prior changes from version 28

* Mon Jul 13 2020 Brian J. Murrell <brian.murrell@intel.com> - 1.1.0-28
- Change fuse requirement to fuse3
- Use Lmod for MPI module loading

* Tue Jul 7 2020 Alexander A Oganezov <alexander.a.oganezov@intel.com> - 1.1.0-27
- Update to mercury release 2.0.0~rc1-1

* Sun Jun 28 2020 Jonathan Martinez Montes <jonathan.martinez.montes@intel.com> - 1.1.0-26
- Add the vos_size_dfs_sample.py tool. It is used to generate dynamically
  the vos_dfs_sample.yaml file using the real DFS super block data.

* Tue Jun 23 2020 Jeff Olivier <jeffrey.v.olivier@intel.com> - 1.1.0-25
- Add -no-rpath option and use it for rpm build rather than modifying
  SCons files in place

* Tue Jun 16 2020 Jeff Olivier <jeffrey.v.olivier@intel.com> - 1.1.0-24
- Modify RPATH removal snippet to replace line with pass as some lines
  can't be removed without breaking the code

* Fri Jun 05 2020 Ryon Jensen <ryon.jensen@intel.com> - 1.1.0-23
- Add libisa-l_crypto dependency

* Fri Jun 05 2020 Tom Nabarro <tom.nabarro@intel.com> - 1.1.0-22
- Change server systemd run-as user to daos_server in unit file

* Thu Jun 04 2020 Hua Kuang <hua.kuang@intel.com> - 1.1.0-21
- Remove dmg_old from DAOS RPM package

* Thu May 28 2020 Tom Nabarro <tom.nabarro@intel.com> - 1.1.0-20
- Create daos group to run as in systemd unit file

* Tue May 26 2020 Brian J. Murrell <brian.murrell@intel.com> - 1.1.0-19
- Enable parallel building with _smp_mflags

* Fri May 15 2020 Kenneth Cain <kenneth.c.cain@intel.com> - 1.1.0-18
- Require raft-devel >= 0.6.0 that adds new API raft_election_start()

* Thu May 14 2020 Brian J. Murrell <brian.murrell@intel.com> - 1.1.0-17
- Add cart-devel's Requires to daos-devel as they were forgotten
  during the cart merge

* Thu May 14 2020 Brian J. Murrell <brian.murrell@intel.com> - 1.1.0-16
- Fix fuse3-libs -> libfuse3 for SLES/Leap 15

* Thu Apr 30 2020 Brian J. Murrell <brian.murrell@intel.com> - 1.1.0-15
- Use new properly pre-release tagged mercury RPM

* Thu Apr 30 2020 Brian J. Murrell <brian.murrell@intel.com> - 1.1.0-14
- Move fuse dependencies to the client subpackage

* Mon Apr 27 2020 Michael MacDonald <mjmac.macdonald@intel.com> 1.1.0-13
- Rename /etc/daos.yml -> /etc/daos_control.yml

* Thu Apr 16 2020 Brian J. Murrell <brian.murrell@intel.com> - 1.1.0-12
- Use distro fuse

* Fri Apr 10 2020 Alexander Oganezov <alexander.a.oganezov@intel.com> - 1.1.0-11
- Update to mercury 4871023 to pick na_ofi.c race condition fix for
  "No route to host" errors.

* Sun Apr 05 2020 Brian J. Murrell <brian.murrell@intel.com> - 1.1.0-10
- Clean up spdk dependencies

* Mon Mar 30 2020 Tom Nabarro <tom.nabarro@intel.com> - 1.1.0-9
- Set version of spdk to < v21, > v19

* Fri Mar 27 2020 David Quigley <david.quigley@intel.com> - 1.1.0-8
- add daos and dmg man pages to the daos-client files list

* Thu Mar 26 2020 Michael MacDonald <mjmac.macdonald@intel.com> 1.1.0-7
- Add systemd scriptlets for managing daos_server/daos_admin services

* Thu Mar 26 2020 Alexander Oganeozv <alexander.a.oganezov@intel.com> - 1.1.0-6
- Update ofi to 62f6c937601776dac8a1f97c8bb1b1a6acfbc3c0

* Tue Mar 24 2020 Jeffrey V. Olivier <jeffrey.v.olivier@intel.com> - 1.1.0-5
- Remove cart as an external dependence

* Mon Mar 23 2020 Jeffrey V. Olivier <jeffrey.v.olivier@intel.com> - 1.1.0-4
- Remove scons_local as dependency

* Tue Mar 03 2020 Brian J. Murrell <brian.murrell@intel.com> - 1.1.0-3
- Bump up go minimum version to 1.12

* Thu Feb 20 2020 Brian J. Murrell <brian.murrell@intel.com> - 1.1.0-2
- daos-server requires daos-client (same version)

* Fri Feb 14 2020 Brian J. Murrell <brian.murrell@intel.com> - 1.1.0-1
- Version bump up to 1.1.0

* Wed Feb 12 2020 Brian J. Murrell <brian.murrell@intel.com> - 0.9.0-2
- Remove undefine _missing_build_ids_terminate_build

* Thu Feb 06 2020 Johann Lombardi <johann.lombardi@intel.com> - 0.9.0-1
- Version bump up to 0.9.0

* Sat Jan 18 2020 Jeff Olivier <jeffrey.v.olivier@intel.com> - 0.8.0-3
- Fixing a few warnings in the RPM spec file

* Fri Dec 27 2019 Jeff Olivier <jeffrey.v.olivier@intel.com> - 0.8.0-2
- Remove openmpi, pmix, and hwloc builds, use hwloc and openmpi packages

* Tue Dec 17 2019 Johann Lombardi <johann.lombardi@intel.com> - 0.8.0-1
- Version bump up to 0.8.0

* Thu Dec 05 2019 Johann Lombardi <johann.lombardi@intel.com> - 0.7.0-1
- Version bump up to 0.7.0

* Tue Nov 19 2019 Tom Nabarro <tom.nabarro@intel.com> 0.6.0-15
- Temporarily unconstrain max. version of spdk

* Wed Nov 06 2019 Brian J. Murrell <brian.murrell@intel.com> 0.6.0-14
- Constrain max. version of spdk

* Wed Nov 06 2019 Brian J. Murrell <brian.murrell@intel.com> 0.6.0-13
- Use new cart with R: mercury to < 1.0.1-20 due to incompatibility

* Wed Nov 06 2019 Michael MacDonald <mjmac.macdonald@intel.com> 0.6.0-12
- Add daos_admin privileged helper for daos_server

* Fri Oct 25 2019 Brian J. Murrell <brian.murrell@intel.com> 0.6.0-11
- Handle differences in Leap 15 Python packaging

* Wed Oct 23 2019 Brian J. Murrell <brian.murrell@intel.com> 0.6.0-9
- Update BR: libisal-devel for Leap

* Mon Oct 07 2019 Brian J. Murrell <brian.murrell@intel.com> 0.6.0-8
- Use BR: cart-devel-%%{cart_sha1} if available
- Remove cart's BRs as it's -devel Requires them now

* Tue Oct 01 2019 Brian J. Murrell <brian.murrell@intel.com> 0.6.0-7
- Constrain cart BR to <= 1.0.0

* Sat Sep 21 2019 Brian J. Murrell <brian.murrell@intel.com>
- Remove Requires: {argobots, cart}
  - autodependencies should take care of these

* Thu Sep 19 2019 Jeff Olivier <jeffrey.v.olivier@intel.com>
- Add valgrind-devel requirement for argobots change

* Tue Sep 10 2019 Tom Nabarro <tom.nabarro@intel.com>
- Add requires ndctl as runtime dep for control plane.

* Thu Aug 15 2019 David Quigley <david.quigley@intel.com>
- Add systemd unit files to packaging.

* Thu Jul 25 2019 Brian J. Murrell <brian.murrell@intel.com>
- Add git hash and commit count to release

* Thu Jul 18 2019 David Quigley <david.quigley@intel.com>
- Add certificate generation files to packaging.

* Tue Jul 09 2019 Johann Lombardi <johann.lombardi@intel.com>
- Version bump up to 0.6.0

* Fri Jun 21 2019 David Quigley <dquigley@intel.com>
- Add daos_agent.yml to the list of packaged files

* Thu Jun 13 2019 Brian J. Murrell <brian.murrell@intel.com>
- move obj_ctl daos_gen_io_conf daos_run_io_conf to
  daos-tests sub-package
- daos-server needs spdk-tools

* Fri May 31 2019 Ken Cain <kenneth.c.cain@intel.com>
- Add new daos utility binary

* Wed May 29 2019 Brian J. Murrell <brian.murrell@intel.com>
- Version bump up to 0.5.0
- Add Requires: libpsm_infinipath1 for SLES 12.3

* Tue May 07 2019 Brian J. Murrell <brian.murrell@intel.com>
- Move some files around among the sub-packages

* Mon May 06 2019 Brian J. Murrell <brian.murrell@intel.com>
- Only BR fio
  - fio-{devel,src} is not needed

* Wed Apr 03 2019 Brian J. Murrell <brian.murrell@intel.com>
- initial package<|MERGE_RESOLUTION|>--- conflicted
+++ resolved
@@ -15,7 +15,7 @@
 
 Name:          daos
 Version:       2.1.100
-Release:       9%{?relval}%{?dist}
+Release:       10%{?relval}%{?dist}
 Summary:       DAOS Storage Engine
 
 License:       BSD-2-Clause-Patent
@@ -513,14 +513,12 @@
 # No files in a meta-package
 
 %changelog
-<<<<<<< HEAD
-* Mon Nov 29 2021 Jeff Olivier <jeffrey.v.olivier@intel.com> 2.1.100-9
+* Mon Nov 29 2021 Jeff Olivier <jeffrey.v.olivier@intel.com> 2.1.100-10
 - Remove direct MPI dependency from most of tests
-=======
+
 * Sun Nov 28 2021 Tom Nabarro <tom.nabarro@intel.com> 2.1.100-9
 - Set rmem_{max,default} sysctl values on server package install to enable
   SPDK pci_event module to operate in unprivileged process (daos_engine).
->>>>>>> 850ff45a
 
 * Wed Nov 24 2021 Brian J. Murrell <brian.murrell@intel.com> 2.1.100-8
 - Remove invalid "%%else if" syntax
