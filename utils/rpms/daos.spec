--- conflicted
+++ resolved
@@ -8,11 +8,7 @@
 
 Name:          daos
 Version:       1.3.0
-<<<<<<< HEAD
-Release:       4%{?relval}%{?dist}
-=======
-Release:       10%{?relval}%{?dist}
->>>>>>> 2448c91a
+Release:       11%{?relval}%{?dist}
 Summary:       DAOS Storage Engine
 
 License:       BSD-2-Clause-Patent
@@ -68,11 +64,7 @@
 BuildRequires: libevent-devel
 BuildRequires: libyaml-devel
 BuildRequires: libcmocka-devel
-<<<<<<< HEAD
 BuildRequires: maven
-BuildRequires: readline-devel
-=======
->>>>>>> 2448c91a
 BuildRequires: valgrind-devel
 BuildRequires: systemd
 %if (0%{?rhel} >= 7)
@@ -214,7 +206,6 @@
 %description devel
 This is the package needed to build software with the DAOS library.
 
-<<<<<<< HEAD
 %package tests-java
 Summary: The DAOS Java test suite
 Requires: %{name}-devel = %{version}-%{release}
@@ -222,7 +213,7 @@
 
 %description tests-java
 This is the package needed to run the DAOS java test suite.
-=======
+
 %package firmware
 Summary: The DAOS firmware management helper
 Requires: %{name}%{?_isa} = %{version}-%{release}
@@ -230,7 +221,6 @@
 
 %description firmware
 This is the package needed to manage server storage firmware on DAOS servers.
->>>>>>> 2448c91a
 
 %prep
 %autosetup
@@ -455,10 +445,9 @@
 %attr(4750,root,daos_server) %{_bindir}/daos_firmware
 
 %changelog
-<<<<<<< HEAD
-* Fri Mar 19 2021 Saurabh Tandan <saurabh.tandan@intel.com> 1.3.0-4
+* Wed Apr 14 2021 Saurabh Tandan <saurabh.tandan@intel.com> 1.3.0-11
 - Add daos-tests-java package
-=======
+
 * Mon Apr 12 2021 Dalton A. Bohning <daltonx.bohning@intel.com> - 1.3.0-10
 - Add attr to the test dependencies
 
@@ -480,8 +469,6 @@
 * Tue Mar 23 2021 Alexander Oganezov <alexander.a.oganezov@intel.com> 1.3.0-4
 - Update libfabric to v1.12.0
 - Disable grdcopy/gdrapi linkage in libfabric
-
->>>>>>> 2448c91a
 
 * Thu Mar 18 2021 Maureen Jean <maureen.jean@intel.com> 1.3.0-3
 - Update to python3
