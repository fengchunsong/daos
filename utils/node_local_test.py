--- conflicted
+++ resolved
@@ -922,7 +922,6 @@
     vh.convert_xml()
     return rc
 
-<<<<<<< HEAD
 def get_conts(conf, pool, posix=True):
     """Return a list of all container"""
 
@@ -945,12 +944,8 @@
                     matched.append(container)
     return matched
 
-def show_cont(conf, pool, posix=False):
-    """Create a container and return a container list"""
-=======
 def create_cont(conf, pool, posix=False):
     """Create a container and return the uuid"""
->>>>>>> d347220d
     if posix:
         cmd = ['container', 'create', '--pool', pool, '--type', 'POSIX']
     else:
@@ -991,7 +986,6 @@
 
     return get_pool_list()
 
-<<<<<<< HEAD
 def xattr_test(dfuse):
     """Perform basic tests with extended attributes"""
 
@@ -1015,7 +1009,7 @@
     xattr.set(fd, 'user.Xfuse.ids', b'other_value')
     for (key, value) in xattr.get_all(fd):
         print('xattr is {}:{}'.format(key, value))
-=======
+
 def needs_dfuse(method):
     """Decorator function for starting dfuse under posix_tests class"""
     @functools.wraps(method)
@@ -1174,7 +1168,6 @@
 
     destroy_container(conf, pool, container)
     return pt.fatal_errors
->>>>>>> d347220d
 
 def run_tests(dfuse):
     """Run some tests"""
@@ -1618,8 +1611,6 @@
 
     containers = get_conts(conf, pool)
     if not containers:
-        show_cont(conf, pool, posix=True)
-    containers = get_conts(conf, pool)
 
     container = containers[0]
     print('Container is {}'.format(container))
