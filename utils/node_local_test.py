#!/usr/bin/python3
"""
Node local test (NLT).

Test script for running DAOS on a single node over tmpfs and running initial
smoke/unit tests.

Includes support for DFuse with a number of unit tests, as well as stressing
the client with fault injection of D_ALLOC() usage.
"""

# pylint: disable=too-many-lines
# pylint: disable=too-few-public-methods
# pylint: disable=protected-access

import os
import bz2
import sys
import time
import uuid
import json
import copy
import signal
import stat
import argparse
import tabulate
import functools
import traceback
import subprocess
import junit_xml
import tempfile
import pickle
import xattr
from collections import OrderedDict
import yaml

class NLTestFail(Exception):
    """Used to indicate test failure"""

class NLTestNoFi(NLTestFail):
    """Used to indicate Fault injection didn't work"""

class NLTestNoFunction(NLTestFail):
    """Used to indicate a function did not log anything"""

    def __init__(self, function):
        super().__init__(self)
        self.function = function

class NLTestTimeout(NLTestFail):
    """Used to indicate that an operation timed out"""

instance_num = 0

def get_inc_id():
    """Return a unique character"""
    global instance_num
    instance_num += 1
    return '{:04d}'.format(instance_num)

def umount(path, bg=False):
    """Umount dfuse from a given path"""
    if bg:
        cmd = ['fusermount3', '-uz', path]
    else:
        cmd = ['fusermount3', '-u', path]
    ret = subprocess.run(cmd, check=False)
    print('rc from umount {}'.format(ret.returncode))
    return ret.returncode

class NLTConf():
    """Helper class for configuration"""
    def __init__(self, bc, args):
        self.bc = bc
        self.agent_dir = None
        self.wf = None
        self.args = None
        self.max_log_size = None
        self.valgrind_errors = False
        self.dfuse_parent_dir = tempfile.mkdtemp(dir=args.dfuse_dir,
                                                 prefix='dnt_dfuse_')
        self.tmp_dir = None
        if args.class_name:
            self.tmp_dir = os.path.join('nlt_logs', args.class_name)
            if os.path.exists(self.tmp_dir):
                for old_file in os.listdir(self.tmp_dir):
                    os.unlink(os.path.join(self.tmp_dir, old_file))
                os.rmdir(self.tmp_dir)
            os.makedirs(self.tmp_dir)

    def __del__(self):
        os.rmdir(self.dfuse_parent_dir)

    def set_wf(self, wf):
        """Set the WarningsFactory object"""
        self.wf = wf

    def set_args(self, args):
        """Set command line args"""
        self.args = args

        # Parse the max log size.
        if args.max_log_size:
            size = args.max_log_size
            if size.endswith('MiB'):
                size = int(size[:-3])
                size *= (1024 * 1024)
            elif size.endswith('GiB'):
                size = int(size[:-3])
                size *= (1024 * 1024 * 1024)
            self.max_log_size = int(size)

    def __getitem__(self, key):
        return self.bc[key]

class BoolRatchet():
    """Used for saving test results"""

    # Any call to fail() of add_result with a True value will result
    # in errors being True.

    def __init__(self):
        self.errors = False

    def fail(self):
        """Mark as failure"""
        self.errors = True

    def add_result(self, result):
        """Save result, keep record of failure"""
        if result:
            self.fail()

class WarningsFactory():
    """Class to parse warnings, and save to JSON output file

    Take a list of failures, and output the data in a way that is best
    displayed according to
    https://github.com/jenkinsci/warnings-ng-plugin/blob/master/doc/Documentation.md
    """

    # Error levels supported by the reporting are LOW, NORMAL, HIGH, ERROR.

    def __init__(self,
                 filename,
                 junit=False,
                 class_id=None,
                 post=False,
                 post_error=False,
                 check=None):
        self._fd = open(filename, 'w')
        self.filename = filename
        self.post = post
        self.post_error = post_error
        self.check = check
        self.issues = []
        self._class_id = class_id
        self.pending = []
        self._running = True
        # Save the filename of the object, as __file__ does not
        # work in __del__
        self._file = __file__.lstrip('./')
        self._flush()

        if junit:
            # Insert a test-case and force it to failed.  Save this to file
            # and keep it there, until close() method is called, then remove
            # it and re-save.  This means any crash will result in there
            # being a results file with an error recorded.
            tc = junit_xml.TestCase('Sanity', classname=self._class_name('core'))
            tc.add_error_info('NLT exited abnormally')
            test_case = junit_xml.TestCase('Startup', classname=self._class_name('core'))
            self.ts = junit_xml.TestSuite('Node Local Testing', test_cases=[test_case, tc])
            self._write_test_file()
        else:
            self.ts = None

    def _class_name(self, class_name):
        """Return a formatted ID string for class"""

        if self._class_id:
            return 'NLT.{}.{}'.format(self._class_id, class_name)
        return 'NLT.{}'.format(class_name)

    def __del__(self):
        """Ensure the file is flushed on exit, but if it hasn't already
        been closed then mark an error"""
        if not self._fd:
            return

        entry = {}
        entry['fileName'] = self._file
        # pylint: disable=protected-access
        entry['lineStart'] = sys._getframe().f_lineno
        entry['message'] = 'Tests exited without shutting down properly'
        entry['severity'] = 'ERROR'
        self.issues.append(entry)

        # Do not try and write the junit file here, as that does not work
        # during teardown.
        self.ts = None
        self.close()

    def add_test_case(self, name, failure=None, test_class='core',
                      output=None,
                      duration=None):
        """Add a test case to the results

        class and other metadata will be set automatically,
        if failure is set the test will fail with the message
        provided.  Saves the state to file after each update.
        """
        if not self.ts:
            return

        tc = junit_xml.TestCase(name,
                                classname=self._class_name(test_class),
                                elapsed_sec=duration)
        if failure:
            tc.add_failure_info(failure, output=output)
        self.ts.test_cases.append(tc)

        self._write_test_file()

    def _write_test_file(self):
        """Write test results to file"""

        with open('nlt-junit.xml', 'w') as f:
            junit_xml.TestSuite.to_file(f, [self.ts], prettyprint=True)

    def explain(self, line, log_file, esignal):
        """Log an error, along with the other errors it caused

        Log the line as an error, and reference everything in the pending
        array.
        """
        count = len(self.pending)
        symptoms = set()
        locs = set()
        mtype = 'Fault injection'

        sev = 'LOW'
        if esignal:
            symptoms.add('Process died with signal {}'.format(esignal))
            sev = 'ERROR'
            mtype = 'Fault injection caused crash'
            count += 1

        if count == 0:
            print('Nothing to explain')
            return

        for (sline, smessage) in self.pending:
            locs.add('{}:{}'.format(sline.filename, sline.lineno))
            symptoms.add(smessage)

        preamble = 'Fault injected here caused {} errors,' \
                   ' logfile {}:'.format(count, log_file)

        message = '{} {} {}'.format(preamble,
                                    ' '.join(sorted(symptoms)),
                                    ' '.join(sorted(locs)))
        self.add(line,
                 sev,
                 message,
                 cat='Fault injection location',
                 mtype=mtype)
        self.pending = []

    def add(self, line, sev, message, cat=None, mtype=None):
        """Log an error

        Describe an error and add it to the issues array.
        Add it to the pending array, for later clarification
        """
        entry = {}
        entry['fileName'] = line.filename
        if mtype:
            entry['type'] = mtype
        else:
            entry['type'] = message
        if cat:
            entry['category'] = cat
        entry['lineStart'] = line.lineno
        entry['description'] = message
        entry['message'] = line.get_anon_msg()
        entry['severity'] = sev
        self.issues.append(entry)
        if self.pending and self.pending[0][0].pid != line.pid:
            self.reset_pending()
        self.pending.append((line, message))
        self._flush()
        if self.post or (self.post_error and sev in ('HIGH', 'ERROR')):
            # https://docs.github.com/en/actions/reference/workflow-commands-for-github-actions
            if self.post_error:
                message = line.get_msg()
            print('::warning file={},line={},::{}, {}'.format(line.filename,
                                                              line.lineno,
                                                              self.check,
                                                              message))

    def reset_pending(self):
        """Reset the pending list

        Should be called before iterating on each new file, so errors
        from previous files aren't attributed to new files.
        """
        self.pending = []

    def _flush(self):
        """Write the current list to the json file

        This is done just in case of crash.  This function might get called
        from the __del__ method of DaosServer, so do not use __file__ here
        either.
        """
        self._fd.seek(0)
        self._fd.truncate(0)
        data = {}
        data['issues'] = list(self.issues)
        if self._running:
            # When the test is running insert an error in case of abnormal
            # exit, so that crashes in this code can be identified.
            entry = {}
            entry['fileName'] = self._file
            # pylint: disable=protected-access
            entry['lineStart'] = sys._getframe().f_lineno
            entry['severity'] = 'ERROR'
            entry['message'] = 'Tests are still running'
            data['issues'].append(entry)
        json.dump(data, self._fd, indent=2)
        self._fd.flush()

    def close(self):
        """Save, and close the log file"""
        self._running = False
        self._flush()
        self._fd.close()
        self._fd = None
        print('Closed JSON file {} with {} errors'.format(self.filename,
                                                          len(self.issues)))
        if self.ts:
            # This is a controlled shutdown, so wipe the error saying forced
            # exit.
            self.ts.test_cases[1].errors = []
            self.ts.test_cases[1].error_message = []
            self._write_test_file()

def load_conf(args):
    """Load the build config file"""
    file_self = os.path.dirname(os.path.abspath(__file__))
    json_file = None
    while True:
        new_file = os.path.join(file_self, '.build_vars.json')
        if os.path.exists(new_file):
            json_file = new_file
            break
        file_self = os.path.dirname(file_self)
        if file_self == '/':
            raise Exception('build file not found')
    ofh = open(json_file, 'r')
    conf = json.load(ofh)
    ofh.close()
    return NLTConf(conf, args)

def get_base_env(clean=False):
    """Return the base set of env vars needed for DAOS"""

    if clean:
        env = OrderedDict()
    else:
        env = os.environ.copy()
    env['DD_MASK'] = 'all'
    env['DD_SUBSYS'] = 'all'
    env['D_LOG_MASK'] = 'DEBUG'
    env['D_LOG_SIZE'] = '5g'
    env['FI_UNIVERSE_SIZE'] = '128'
    return env

DEFAULT_AGENT_DIR = '/var/run/daos_agent'

class DaosPool():
    """Class to store data about daos pools"""
    def __init__(self, server, pool_uuid, label):
        self._server = server
        self.uuid = pool_uuid
        self.label = label

    def id(self):
        """Return the pool ID (label if set; UUID otherwise)"""
        if self.label:
            return self.label
        return self.uuid

    def dfuse_mount_name(self):
        """Return the string to pass to dfuse mount

        This should be a label if set, otherwise just the
        uuid.
        """
        return self.id()

class DaosServer():
    """Manage a DAOS server instance"""

    def __init__(self, conf, test_class=None, valgrind=False):
        self.running = False
        self._file = __file__.lstrip('./')
        self._sp = None
        self.conf = conf
        if test_class:
            self._test_class = 'Server.{}'.format(test_class)
        else:
            self._test_class = None
        self.valgrind = valgrind
        self._agent = None
        self.engines = conf.args.engine_count
        self.control_log = tempfile.NamedTemporaryFile(prefix='dnt_control_',
                                                       suffix='.log',
                                                       dir=conf.tmp_dir,
                                                       delete=False)
        self.agent_log = tempfile.NamedTemporaryFile(prefix='dnt_agent_',
                                                     suffix='.log',
                                                     dir=conf.tmp_dir,
                                                     delete=False)
        self.server_logs = []
        for engine in range(self.engines):
            prefix = 'dnt_server_{}_'.format(engine)
            lf = tempfile.NamedTemporaryFile(prefix=prefix,
                                             suffix='.log',
                                             dir=conf.tmp_dir,
                                             delete=False)
            self.server_logs.append(lf)
        self.__process_name = 'daos_engine'
        if self.valgrind:
            self.__process_name = 'valgrind'

        socket_dir = '/tmp/dnt_sockets'
        if not os.path.exists(socket_dir):
            os.mkdir(socket_dir)

        if os.access(DEFAULT_AGENT_DIR, os.W_OK):
            self.agent_dir = DEFAULT_AGENT_DIR
        else:
            self.agent_dir = tempfile.mkdtemp(prefix='dnt_agent_')

        self._yaml_file = None
        self._io_server_dir = None
        self.test_pool = None

    def __del__(self):
        if self._agent:
            self._stop_agent()
        try:
            if self.running:
                self.stop(None)
        except NLTestTimeout:
            print('Ignoring timeout on stop')
        server_file = os.path.join(self.agent_dir, '.daos_server.active.yml')
        if os.path.exists(server_file):
            os.unlink(server_file)
        for log in self.server_logs:
            if os.path.exists(log.name):
                log_test(self.conf, log.name)
        try:
            os.rmdir(self.agent_dir)
        except OSError as error:
            print(os.listdir(self.agent_dir))
            raise error

    def _add_test_case(self, op, failure=None, duration=None):
        """Add a test case to the server instance

        Simply wrapper to automatically add the class
        """
        if not self._test_class:
            return

        self.conf.wf.add_test_case(op,
                                   failure=failure,
                                   duration=duration,
                                   test_class=self._test_class)

    # pylint: disable=no-self-use
    def _check_timing(self, op, start, max_time):
        elapsed = time.time() - start
        if elapsed > max_time:
            res = '{} failed after {:.2f}s (max {:.2f}s)'.format(op, elapsed,
                                                                 max_time)
            self._add_test_case(op, duration=elapsed, failure=res)
            raise NLTestTimeout(res)

    def _check_system_state(self, desired_states):
        """Check the system state for against list

        Return true if all members are in a state specified by the
        desired_states.
        """
        if not isinstance(desired_states, list):
            desired_states = [desired_states]

        rc = self.run_dmg(['system', 'query', '--json'])
        if rc.returncode != 0:
            return False
        data = json.loads(rc.stdout.decode('utf-8'))
        if data['error'] or data['status'] != 0:
            return False
        members = data['response']['members']
        if members is None:
            return False
        if len(members) != self.engines:
            return False

        for member in members:
            if member['state'] not in desired_states:
                return False
        return True

    def start(self):
        """Start a DAOS server"""

        server_env = get_base_env(clean=True)

        if self.valgrind:
            valgrind_args = ['--fair-sched=yes',
                             '--xml=yes',
                             '--xml-file=dnt_server.%p.memcheck.xml',
                             '--num-callers=2',
                             '--leak-check=no',
                             '--keep-stacktraces=none',
                             '--undef-value-errors=no']
            self._io_server_dir = tempfile.TemporaryDirectory(prefix='dnt_io_')

            fd = open(os.path.join(self._io_server_dir.name,
                                   'daos_engine'), 'w')
            fd.write('#!/bin/sh\n')
            fd.write('export PATH=$REAL_PATH\n')
            fd.write('exec valgrind {} daos_engine "$@"\n'.format(
                ' '.join(valgrind_args)))
            fd.close()

            os.chmod(os.path.join(self._io_server_dir.name, 'daos_engine'),
                     stat.S_IXUSR | stat.S_IRUSR)

            server_env['REAL_PATH'] = '{}:{}'.format(
                os.path.join(self.conf['PREFIX'], 'bin'), server_env['PATH'])
            server_env['PATH'] = '{}:{}'.format(self._io_server_dir.name,
                                                server_env['PATH'])

        daos_server = os.path.join(self.conf['PREFIX'], 'bin', 'daos_server')

        self_dir = os.path.dirname(os.path.abspath(__file__))

        # Create a server yaml file.  To do this open and copy the
        # nlt_server.yaml file in the current directory, but overwrite
        # the server log file with a temporary file so that multiple
        # server runs do not overwrite each other.
        scfd = open(os.path.join(self_dir, 'nlt_server.yaml'), 'r')

        scyaml = yaml.safe_load(scfd)
        if self.conf.args.server_debug:
            scyaml['control_log_mask'] = 'ERROR'
            scyaml['engines'][0]['log_mask'] = self.conf.args.server_debug
        scyaml['control_log_file'] = self.control_log.name

        for (key, value) in server_env.items():
            scyaml['engines'][0]['env_vars'].append('{}={}'.format(key, value))

        ref_engine = copy.deepcopy(scyaml['engines'][0])
        ref_engine['storage'][0]['scm_size'] = int(
            ref_engine['storage'][0]['scm_size'] / self.engines)
        scyaml['engines'] = []
        server_port_count = int(server_env['FI_UNIVERSE_SIZE'])
        for idx in range(self.engines):
            engine = copy.deepcopy(ref_engine)
            engine['log_file'] = self.server_logs[idx].name
            engine['first_core'] = ref_engine['targets'] * idx
            engine['fabric_iface_port'] += server_port_count * idx
            engine['storage'][0]['scm_mount'] = '{}_{}'.format(
                ref_engine['storage'][0]['scm_mount'], idx)
            scyaml['engines'].append(engine)
        self._yaml_file = tempfile.NamedTemporaryFile(
            prefix='nlt-server-config-',
            suffix='.yaml')

        self._yaml_file.write(yaml.dump(scyaml, encoding='utf-8'))
        self._yaml_file.flush()

        cmd = [daos_server, '--config={}'.format(self._yaml_file.name),
               'start', '-t', '4', '--insecure', '-d', self.agent_dir]

        if self.conf.args.no_root:
            cmd.append('--recreate-superblocks')

        self._sp = subprocess.Popen(cmd)

        agent_config = os.path.join(self_dir, 'nlt_agent.yaml')

        agent_bin = os.path.join(self.conf['PREFIX'], 'bin', 'daos_agent')

        agent_cmd = [agent_bin,
                     '--config-path', agent_config,
                     '--insecure',
                     '--runtime_dir', self.agent_dir,
                     '--logfile', self.agent_log.name]

        if not self.conf.args.server_debug:
            agent_cmd.append('--debug')

        self._agent = subprocess.Popen(agent_cmd)
        self.conf.agent_dir = self.agent_dir

        # Configure the storage.  DAOS wants to mount /mnt/daos itself if not
        # already mounted, so let it do that.
        # This code supports three modes of operation:
        # /mnt/daos is not mounted.  It will be mounted and formatted.
        # /mnt/daos exists and has data in.  It will be used as is.
        # /mnt/daos is mounted but empty.  It will be used-as is.
        # In this last case the --no-root option must be used.
        start = time.time()
        max_start_time = 120

        cmd = ['storage', 'format', '--json']
        while True:
            try:
                self._sp.wait(timeout=0.5)
                res = 'daos server died waiting for start'
                self._add_test_case('format', failure=res)
                raise Exception(res)
            except subprocess.TimeoutExpired:
                pass
            rc = self.run_dmg(cmd)

            data = json.loads(rc.stdout.decode('utf-8'))
            print('cmd: {} data: {}'.format(cmd, data))

            if data['error'] is None:
                break

            if 'running system' in data['error']:
                break

            self._check_timing('format', start, max_start_time)
        duration = time.time() - start
        self._add_test_case('format', duration=duration)
        print('Format completion in {:.2f} seconds'.format(duration))
        self.running = True

        # Now wait until the system is up, basically the format to happen.
        while True:
            time.sleep(0.5)
            if self._check_system_state(['ready', 'joined']):
                break
            self._check_timing("start", start, max_start_time)
        duration = time.time() - start
        self._add_test_case('start', duration=duration)
        print('Server started in {:.2f} seconds'.format(duration))
        self.fetch_pools()

    def _stop_agent(self):
        self._agent.send_signal(signal.SIGINT)
        ret = self._agent.wait(timeout=5)
        print('rc from agent is {}'.format(ret))
        self._agent = None

    def stop(self, wf):
        """Stop a previously started DAOS server"""
        if self._agent:
            self._stop_agent()

        if not self._sp:
            return 0

        # Check the correct number of processes are still running at this
        # point, in case anything has crashed.  daos_server does not
        # propagate errors, so check this here.
        parent_pid = self._sp.pid
        procs = []
        for proc_id in os.listdir('/proc/'):
            if proc_id == 'self':
                continue
            status_file = '/proc/{}/status'.format(proc_id)
            if not os.path.exists(status_file):
                continue
            fd = open(status_file, 'r')
            for line in fd.readlines():
                try:
                    key, v = line.split(':', maxsplit=2)
                except ValueError:
                    continue
                value = v.strip()
                if key == 'Name' and value != self.__process_name:
                    break
                if key != 'PPid':
                    continue
                if int(value) == parent_pid:
                    procs.append(proc_id)
                    break

        if len(procs) != self.engines:
            # Mark this as a warning, but not a failure.  This is currently
            # expected when running with pre-existing data because the server
            # is calling exec.  Do not mark as a test failure for the same
            # reason.
            entry = {}
            entry['fileName'] = self._file
            # pylint: disable=protected-access
            entry['lineStart'] = sys._getframe().f_lineno
            entry['severity'] = 'NORMAL'
            message = 'Incorrect number of engines running ({} vs {})'\
                      .format(len(procs), self.engines)
            entry['message'] = message
            self.conf.wf.issues.append(entry)
        rc = self.run_dmg(['system', 'stop'])
        if rc.returncode != 0:
            print(rc)
            entry = {}
            entry['fileName'] = self._file
            # pylint: disable=protected-access
            entry['lineStart'] = sys._getframe().f_lineno
            entry['severity'] = 'ERROR'
            msg = 'dmg system stop failed with {}'.format(rc.returncode)
            entry['message'] = msg
            self.conf.wf.issues.append(entry)
        assert rc.returncode == 0, rc

        start = time.time()
        max_stop_time = 30
        while True:
            time.sleep(0.5)
            if self._check_system_state('stopped'):
                break
            self._check_timing("stop", start, max_stop_time)

        duration = time.time() - start
        self._add_test_case('stop', duration=duration)
        print('Server stopped in {:.2f} seconds'.format(duration))

        self._sp.send_signal(signal.SIGTERM)
        ret = self._sp.wait(timeout=5)
        print('rc from server is {}'.format(ret))

        compress_file(self.agent_log.name)
        compress_file(self.control_log.name)

        for log in self.server_logs:
            log_test(self.conf, log.name, leak_wf=wf)
        self.running = False
        if self.agent_dir != DEFAULT_AGENT_DIR:
            os.rmdir(self.agent_dir)
        return ret

    def run_dmg(self, cmd):
        """Run the specified dmg command"""

        exe_cmd = [os.path.join(self.conf['PREFIX'], 'bin', 'dmg')]
        exe_cmd.append('--insecure')
        exe_cmd.extend(cmd)

        print('running {}'.format(exe_cmd))
        return subprocess.run(exe_cmd,
                              stdout=subprocess.PIPE,
                              stderr=subprocess.PIPE,
                              check=False)

    def run_dmg_json(self, cmd):
        """Run the specified dmg command in json mode

        return data as json, or raise exception on failure
        """

        cmd.append('--json')
        rc = self.run_dmg(cmd)
        print(rc)
        assert rc.returncode == 0
        assert rc.stderr == b''
        data = json.loads(rc.stdout.decode('utf-8'))
        assert not data['error']
        assert data['status'] == 0
        assert data['response']['status'] == 0
        return data

    def fetch_pools(self):
        """Query the server and return a list of pool objects"""
        data = self.run_dmg_json(['pool', 'list'])

        # This should exist but might be 'None' so check for that rather than
        # iterating.
        pools = []
        if not data['response']['pools']:
            return pools
        for pool in data['response']['pools']:
            pobj = DaosPool(self,
                            pool['uuid'],
                            pool.get('label', None))
            pools.append(pobj)
            if pobj.label == 'NLT':
                self.test_pool = pobj
        return pools

    def _make_pool(self):
        """Create a DAOS pool"""

        size = 1024*2

        rc = self.run_dmg(['pool',
                           'create',
                           '--label',
                           'NLT',
                           '--scm-size',
                           '{}M'.format(size)])
        print(rc)
        assert rc.returncode == 0
        self.fetch_pools()

    def get_test_pool(self):
        """Return a pool uuid to be used for testing

        Create a pool as required"""

        if self.test_pool is None:
            self._make_pool()

        return self.test_pool.uuid

def il_cmd(dfuse, cmd, check_read=True, check_write=True, check_fstat=True):
    """Run a command under the interception library

    Do not run valgrind here, not because it's not useful
    but the options needed are different.  Valgrind handles
    linking differently so some memory is wrongly lost that
    would be freed in the _fini() function, and a lot of
    commands do not free all memory anyway.
    """
    my_env = get_base_env()
    prefix = 'dnt_dfuse_il_{}_'.format(get_inc_id())
    log_file = tempfile.NamedTemporaryFile(prefix=prefix,
                                           suffix='.log',
                                           delete=False)
    my_env['D_LOG_FILE'] = log_file.name
    my_env['LD_PRELOAD'] = os.path.join(dfuse.conf['PREFIX'],
                                        'lib64', 'libioil.so')
    my_env['DAOS_AGENT_DRPC_DIR'] = dfuse._daos.agent_dir
    my_env['D_IL_REPORT'] = '2'
    ret = subprocess.run(cmd, env=my_env, check=False)
    print('Logged il to {}'.format(log_file.name))
    print(ret)

    try:
        log_test(dfuse.conf,
                 log_file.name,
                 check_read=check_read,
                 check_write=check_write,
                 check_fstat=check_fstat)
        assert ret.returncode == 0
    except NLTestNoFunction as error:
        print("ERROR: command '{}' did not log via {}".format(' '.join(cmd),
                                                              error.function))
        ret.returncode = 1

    return ret

class ValgrindHelper():

    """Class for running valgrind commands

    This helps setup the command line required, and
    performs log modification after the fact to assist
    Jenkins in locating the source code.
    """

    def __init__(self, conf, logid=None):

        # Set this to False to disable valgrind, which will run faster.
        self.conf = conf
        self.use_valgrind = True
        self.full_check = True
        self._xml_file = None
        self._logid = logid

        self.src_dir = '{}/'.format(os.path.realpath(
            os.path.dirname(os.path.dirname(os.path.abspath(__file__)))))

    def get_cmd_prefix(self):
        """Return the command line prefix"""

        if not self.use_valgrind:
            return []

        if not self._logid:
            self._logid = get_inc_id()

        self._xml_file = 'dnt.{}.memcheck'.format(self._logid)

        cmd = ['valgrind', '--fair-sched=yes']

        if self.full_check:
            cmd.extend(['--leak-check=full', '--show-leak-kinds=all'])
        else:
            cmd.append('--leak-check=no')

        cmd.append('--gen-suppressions=all')

        src_suppression_file = os.path.join('src',
                                            'cart',
                                            'utils',
                                            'memcheck-cart.supp')
        if os.path.exists(src_suppression_file):
            cmd.append('--suppressions={}'.format(src_suppression_file))
        else:
            cmd.append('--suppressions={}'.format(
                os.path.join(self.conf['PREFIX'],
                             'etc',
                             'memcheck-cart.supp')))

        cmd.append('--error-exitcode=42')

        cmd.extend(['--xml=yes',
                    '--xml-file={}'.format(self._xml_file)])
        return cmd

    def convert_xml(self):
        """Modify the xml file"""

        if not self.use_valgrind:
            return
        fd = open(self._xml_file, 'r')
        ofd = open('{}.xml'.format(self._xml_file), 'w')
        for line in fd:
            if self.src_dir in line:
                ofd.write(line.replace(self.src_dir, ''))
            else:
                ofd.write(line)
        os.unlink(self._xml_file)

class DFuse():
    """Manage a dfuse instance"""

    instance_num = 0

    def __init__(self,
                 daos,
                 conf,
                 pool=None,
                 container=None,
                 multi_user=False,
                 mount_path=None,
                 uns_path=None,
                 caching=True):
        if mount_path:
            self.dir = mount_path
        else:
            self.dir = os.path.join(conf.dfuse_parent_dir, 'dfuse_mount')
        self.pool = pool
        self.uns_path = uns_path
        self.valgrind_file = None
        self.container = container
        self.conf = conf
        self.multi_user = multi_user
        # Detect the number of cores and do something sensible, if there are
        # more than 32 on the node then use 12, otherwise use the whole node.
        num_cores = len(os.sched_getaffinity(0))
        if num_cores > 32:
            self.cores = 12
        else:
            self.cores = None
        self._daos = daos
        self.caching = caching
        self.use_valgrind = True
        self._sp = None

        self.log_file = None

        self.valgrind = None
        if not os.path.exists(self.dir):
            os.mkdir(self.dir)

    def start(self, v_hint=None, single_threaded=False):
        """Start a dfuse instance"""
        dfuse_bin = os.path.join(self.conf['PREFIX'], 'bin', 'dfuse')

        pre_inode = os.stat(self.dir).st_ino

        my_env = get_base_env()

        if self.conf.args.dfuse_debug:
            my_env['D_LOG_MASK'] = self.conf.args.dfuse_debug

        if v_hint is None:
            v_hint = get_inc_id()

        prefix = 'dnt_dfuse_{}_'.format(v_hint)
        log_file = tempfile.NamedTemporaryFile(prefix=prefix,
                                               suffix='.log',
                                               delete=False)
        self.log_file = log_file.name

        my_env['D_LOG_FILE'] = self.log_file
        my_env['DAOS_AGENT_DRPC_DIR'] = self._daos.agent_dir
        if self.conf.args.dtx == 'yes':
            my_env['DFS_USE_DTX'] = '1'

        self.valgrind = ValgrindHelper(self.conf, v_hint)
        if self.conf.args.memcheck == 'no':
            self.valgrind.use_valgrind = False

        if not self.use_valgrind:
            self.valgrind.use_valgrind = False

        if self.cores:
            cmd = ['numactl', '--physcpubind', '0-{}'.format(self.cores - 1)]
        else:
            cmd = []

        cmd.extend(self.valgrind.get_cmd_prefix())

        cmd.extend([dfuse_bin,
                    '--mountpoint',
                    self.dir,
                    '--foreground'])

        if self.multi_user:
            cmd.append('--multi-user')

        if single_threaded:
            cmd.append('--singlethread')

        if not self.caching:
            cmd.append('--disable-caching')

        if self.uns_path:
            cmd.extend(['--path', self.uns_path])

        if self.pool:
            cmd.extend(['--pool', self.pool])
        if self.container:
            cmd.extend(['--container', self.container])
        print('Running {}'.format(' '.join(cmd)))
        self._sp = subprocess.Popen(cmd, env=my_env)
        print('Started dfuse at {}'.format(self.dir))
        print('Log file is {}'.format(self.log_file))

        total_time = 0
        while os.stat(self.dir).st_ino == pre_inode:
            print('Dfuse not started, waiting...')
            try:
                ret = self._sp.wait(timeout=1)
                print('dfuse command exited with {}'.format(ret))
                self._sp = None
                if os.path.exists(self.log_file):
                    log_test(self.conf, self.log_file)
                os.rmdir(self.dir)
                raise Exception('dfuse died waiting for start')
            except subprocess.TimeoutExpired:
                pass
            total_time += 1
            if total_time > 60:
                raise Exception('Timeout starting dfuse')

    def _close_files(self):
        work_done = False
        for fname in os.listdir('/proc/self/fd'):
            try:
                tfile = os.readlink(os.path.join('/proc/self/fd', fname))
            except FileNotFoundError:
                continue
            if tfile.startswith(self.dir):
                print('closing file {}'.format(tfile))
                os.close(int(fname))
                work_done = True
        return work_done

    def __del__(self):
        if self._sp:
            self.stop()

    def stop(self):
        """Stop a previously started dfuse instance"""

        fatal_errors = False
        if not self._sp:
            return fatal_errors

        print('Stopping fuse')
        ret = umount(self.dir)
        if ret:
            umount(self.dir, bg=True)
            self._close_files()
            time.sleep(2)
            umount(self.dir)

        run_leak_test = True
        try:
            ret = self._sp.wait(timeout=20)
            print('rc from dfuse {}'.format(ret))
            if ret != 0:
                fatal_errors = True
        except subprocess.TimeoutExpired:
            print('Timeout stopping dfuse')
            self._sp.send_signal(signal.SIGTERM)
            fatal_errors = True
            run_leak_test = False
        self._sp = None
        log_test(self.conf, self.log_file, show_memleaks=run_leak_test)

        # Finally, modify the valgrind xml file to remove the
        # prefix to the src dir.
        self.valgrind.convert_xml()
        os.rmdir(self.dir)
        return fatal_errors

    def wait_for_exit(self):
        """Wait for dfuse to exit"""
        ret = self._sp.wait()
        print('rc from dfuse {}'.format(ret))
        self._sp = None
        log_test(self.conf, self.log_file)

        # Finally, modify the valgrind xml file to remove the
        # prefix to the src dir.
        self.valgrind.convert_xml()

def assert_file_size_fd(fd, size):
    """Verify the file size is as expected"""
    my_stat = os.fstat(fd)
    print('Checking file size is {} {}'.format(size, my_stat.st_size))
    assert my_stat.st_size == size

def assert_file_size(ofd, size):
    """Verify the file size is as expected"""
    assert_file_size_fd(ofd.fileno(), size)

def import_daos(server, conf):
    """Return a handle to the pydaos module"""

    pydir = 'python{}.{}'.format(sys.version_info.major, sys.version_info.minor)

    sys.path.append(os.path.join(conf['PREFIX'],
                                 'lib64',
                                 pydir,
                                 'site-packages'))

    os.environ['DD_MASK'] = 'all'
    os.environ['DD_SUBSYS'] = 'all'
    os.environ['D_LOG_MASK'] = 'DEBUG'
    os.environ['FI_UNIVERSE_SIZE'] = '128'
    os.environ['DAOS_AGENT_DRPC_DIR'] = server.agent_dir

    daos = __import__('pydaos')
    return daos

def run_daos_cmd(conf,
                 cmd,
                 show_stdout=False,
                 valgrind=True,
                 use_json=False):
    """Run a DAOS command

    Run a command, returning what subprocess.run() would.

    Enable logging, and valgrind for the command.

    if prefix is set to False do not run a DAOS command, but instead run what's
    provided, however run it under the IL.
    """
    vh = ValgrindHelper(conf)

    if conf.args.memcheck == 'no':
        valgrind = False

    if not valgrind:
        vh.use_valgrind = False

    exec_cmd = vh.get_cmd_prefix()
    exec_cmd.append(os.path.join(conf['PREFIX'], 'bin', 'daos'))
    if use_json:
        exec_cmd.append('--json')
    exec_cmd.extend(cmd)

    cmd_env = get_base_env()

    prefix = 'dnt_cmd_{}_'.format(get_inc_id())
    log_file = tempfile.NamedTemporaryFile(prefix=prefix,
                                           suffix='.log',
                                           dir=conf.tmp_dir,
                                           delete=False)

    cmd_env['D_LOG_FILE'] = log_file.name
    cmd_env['DAOS_AGENT_DRPC_DIR'] = conf.agent_dir

    rc = subprocess.run(exec_cmd,
                        stdout=subprocess.PIPE,
                        stderr=subprocess.PIPE,
                        env=cmd_env,
                        check=False)

    if rc.stderr != b'':
        print('Stderr from command')
        print(rc.stderr.decode('utf-8').strip())

    if show_stdout and rc.stdout != b'':
        print(rc.stdout.decode('utf-8').strip())

    show_memleaks = True

    # A negative return code means the process exited with a signal so do not
    # check for memory leaks in this case as it adds noise, right when it's
    # least wanted.
    if rc.returncode < 0:
        show_memleaks = False

    rc.fi_loc = log_test(conf,
                         log_file.name,
                         show_memleaks=show_memleaks)
    vh.convert_xml()
    # If there are valgrind errors here then mark them for later reporting but
    # do not abort.  This allows a full-test run to report all valgrind issues
    # in a single test run.
    if vh.use_valgrind and rc.returncode == 42:
        print("Valgrind errors detected")
        print(rc)
        conf.valgrind_errors = True
        rc.returncode = 0
    if use_json:
        rc.json = json.loads(rc.stdout.decode('utf-8'))
    return rc

def _create_cont(conf, pool, cont=None, posix=False, label=None, path=None, valgrind=False):
    """Helper function for create_cont"""

    cmd = ['container',
           'create',
           pool]

    if label:
        cmd.extend(['--properties',
                    'label:{}'.format(label)])
    if posix:
        cmd.extend(['--type', 'POSIX'])

    if path:
        cmd.extend(['--path', path])

    if cont:
        cmd.extend(['--cont', cont])

    rc = run_daos_cmd(conf, cmd, use_json=True, valgrind=valgrind)
    print('rc is {}'.format(rc))
    print(rc.json)
    return rc

def create_cont(conf, pool, cont=None, posix=False, label=None, path=None, valgrind=False):
    """Create a container and return the uuid"""

    rc = _create_cont(conf, pool, cont, posix, label, path, valgrind)

    if rc.returncode == 1 and \
       rc.json['error'] == 'failed to create container: DER_EXIST(-1004): Entity already exists':
        destroy_container(conf, pool, label)
        rc = _create_cont(conf, pool, cont, posix, label, path, valgrind)

    assert rc.returncode == 0, "rc {} != 0".format(rc.returncode)
    return rc.json['response']['container_uuid']

def destroy_container(conf, pool, container, valgrind=True):
    """Destroy a container"""
    cmd = ['container', 'destroy', pool, container]
    rc = run_daos_cmd(conf, cmd, valgrind=valgrind)
    print('rc is {}'.format(rc))
    assert rc.returncode == 0, "rc {} != 0".format(rc.returncode)
    return rc.stdout.decode('utf-8').strip()

def check_dfs_tool_output(output, oclass, csize):
    """verify daos fs tool output"""
    line = output.splitlines()
    dfs_attr = line[0].split()[-1]
    if oclass is not None:
        if dfs_attr != oclass:
            return False
    dfs_attr = line[1].split()[-1]
    if csize is not None:
        if dfs_attr != csize:
            return False
    return True

def needs_dfuse(method):
    """Decorator function for starting dfuse under posix_tests class

    Runs every test twice, once with caching enabled, and once with
    caching disabled.
    """
    @functools.wraps(method)
    def _helper(self):
        if self.call_index == 0:
            caching=True
            self.needs_more = True
            self.test_name = '{}_with_caching'.format(method.__name__)
        else:
            caching=False

        self.dfuse = DFuse(self.server,
                           self.conf,
                           caching=caching,
                           pool=self.pool.dfuse_mount_name(),
                           container=self.container_label)
        self.dfuse.start(v_hint=self.test_name)
        rc = method(self)
        if self.dfuse.stop():
            self.fatal_errors = True
        return rc

    return _helper

def needs_dfuse_single(method):
    """Decorator function for starting dfuse single threaded
    under posix_tests class"""
    @functools.wraps(method)
    def _helper(self):
        self.dfuse = DFuse(self.server,
                           self.conf,
                           caching=True,
                           pool=self.pool.dfuse_mount_name(),
                           container=self.container)
        self.dfuse.start(v_hint=method.__name__, single_threaded=True)
        rc = method(self)
        if self.dfuse.stop():
            self.fatal_errors = True
        return rc
    return _helper

def needs_dfuse_with_cache(method):
    """Decorator function for starting dfuse under posix_tests class"""
    @functools.wraps(method)
    def _helper(self):
        self.dfuse = DFuse(self.server,
                           self.conf,
                           caching=True,
                           pool=self.pool.dfuse_mount_name(),
                           container=self.container)
        self.dfuse.start(v_hint=method.__name__)
        rc = method(self)
        if self.dfuse.stop():
            self.fatal_errors = True
        return rc
    return _helper

# This is test code where methods are tests, so we want to have lots of them.
# pylint: disable=too-many-public-methods
class posix_tests():
    """Class for adding standalone unit tests"""

    def __init__(self, server, conf, pool=None):
        self.server = server
        self.conf = conf
        self.pool = pool
        self.container = None
        self.container_label = None
        self.dfuse = None
        self.fatal_errors = False

        # Ability to invoke each method multiple times, call_index is set to
        # 0 for each test method, if the method requires invoking a second time
        # (for example to re-run with caching) then it should set needs_more
        # to true, and it will be invoked with a greater value for call_index
        # self.test_name will be set automatically, but can be modified by
        # constructors, see @needs_dfuse for where this is used.
        self.call_index = 0
        self.needs_more = False
        self.test_name = ''

    # pylint: disable=no-self-use
    def fail(self):
        """Mark a test method as failed"""
        raise NLTestFail

    def test_cache(self):
        """Test with caching enabled"""

        container = create_cont(self.conf, self.pool.id(), posix=True, label='Cache')
        run_daos_cmd(self.conf,
                     ['container', 'query',
                      self.pool.id(), container],
                     show_stdout=True)

        run_daos_cmd(self.conf,
                     ['container', 'set-attr',
                      self.pool.id(), container,
                      '--attr', 'dfuse-attr-time', '--value', '2'],
                     show_stdout=True)

        run_daos_cmd(self.conf,
                     ['container', 'set-attr',
                      self.pool.id(), container,
                      '--attr', 'dfuse-dentry-time', '--value', '100s'],
                     show_stdout=True)

        run_daos_cmd(self.conf,
                     ['container', 'set-attr',
                      self.pool.id(), container,
                      '--attr', 'dfuse-dentry-time-dir', '--value', '100s'],
                     show_stdout=True)

        run_daos_cmd(self.conf,
                     ['container', 'set-attr',
                      self.pool.id(), container,
                      '--attr', 'dfuse-ndentry-time', '--value', '100s'],
                     show_stdout=True)

        run_daos_cmd(self.conf,
                     ['container', 'list-attrs',
                      self.pool.id(), container],
                     show_stdout=True)

        dfuse = DFuse(self.server,
                      self.conf,
                      pool=self.pool.uuid,
                      container=container)
        dfuse.start()

        print(os.listdir(dfuse.dir))

        if dfuse.stop():
            self.fatal_errors = True

        destroy_container(self.conf, self.pool.id(), container)

    def test_two_mounts(self):
        """Create two mounts, and check that a file created in one
        can be read from the other"""

        dfuse0 = DFuse(self.server,
                       self.conf,
                       caching=True,
                       pool=self.pool.uuid,
                       container=self.container)
        dfuse0.start(v_hint='two_0')

        dfuse1 = DFuse(self.server,
                       self.conf,
                       caching=True,
                       mount_path=os.path.join(self.conf.dfuse_parent_dir,
                                               'dfuse_mount_1'),
                       pool=self.pool.uuid,
                       container=self.container)
        dfuse1.start(v_hint='two_1')

        file0 = os.path.join(dfuse0.dir, 'file')
        fd = open(file0, 'w')
        fd.write('test')
        fd.close()

        file1 = os.path.join(dfuse1.dir, 'file')
        fd = open(file1, 'r')
        data = fd.read()
        fd.close()
        print(data)
        assert data == 'test'

        fd = open(file0, 'w')
        fd.write('test')
        fd.close()

        if dfuse0.stop():
            self.fatal_errors = True
        if dfuse1.stop():
            self.fatal_errors = True

    @needs_dfuse
    def test_readdir_25(self):
        """Test reading a directory with 25 entries"""
        self.readdir_test(25, test_all=True)

    # Works, but is very slow so needs to be run without debugging.
    #@needs_dfuse
    #def test_readdir_300(self):
    #    self.readdir_test(300, test_all=False)

    def readdir_test(self, count, test_all=False):
        """Run a rudimentary readdir test"""

        wide_dir = tempfile.mkdtemp(dir=self.dfuse.dir)
        if count == 0:
            files = os.listdir(wide_dir)
            assert len(files) == 0
            return
        start = time.time()
        for idx in range(count):
            fd = open(os.path.join(wide_dir, str(idx)), 'w')
            fd.close()
            if test_all:
                files = os.listdir(wide_dir)
                assert len(files) == idx + 1
        duration = time.time() - start
        rate = count / duration
        print('Created {} files in {:.1f} seconds rate {:.1f}'.format(count,
                                                                      duration,
                                                                      rate))
        print('Listing dir contents')
        start = time.time()
        files = os.listdir(wide_dir)
        duration = time.time() - start
        rate = count / duration
        print('Listed {} files in {:.1f} seconds rate {:.1f}'.format(count,
                                                                     duration,
                                                                     rate))
        print(files)
        print(len(files))
        assert len(files) == count

    @needs_dfuse_single
    def test_single_threaded(self):
        """Test single-threaded mode"""
        self.readdir_test(10)

    @needs_dfuse
    def test_open_replaced(self):
        """Test that fstat works on file clobbered by rename"""
        fname = os.path.join(self.dfuse.dir, 'unlinked')
        newfile = os.path.join(self.dfuse.dir, 'unlinked2')
        ofd = open(fname, 'w')
        nfd = open(newfile, 'w')
        nfd.write('hello')
        nfd.close()
        print(os.fstat(ofd.fileno()))
        os.rename(newfile, fname)
        # This should fail, because the file has been deleted.
        try:
            print(os.fstat(ofd.fileno()))
            self.fail()
        except FileNotFoundError:
            print('Failed to fstat() replaced file')
        ofd.close()

    @needs_dfuse
    def test_open_rename(self):
        """Check that fstat() on renamed files works as expected"""
        fname = os.path.join(self.dfuse.dir, 'unlinked')
        newfile = os.path.join(self.dfuse.dir, 'unlinked2')
        ofd = open(fname, 'w')
        pre = os.fstat(ofd.fileno())
        print(pre)
        os.rename(fname, newfile)
        try:
            post = os.fstat(ofd.fileno())
            print(post)
            self.fail()
        except FileNotFoundError:
            print('Failed to fstat() renamed file')
        os.stat(newfile)
        post = os.fstat(ofd.fileno())
        print(post)
        assert pre.st_ino == post.st_ino
        ofd.close()

    @needs_dfuse
    def test_open_unlinked(self):
        """Test that fstat works on unlinked file"""
        fname = os.path.join(self.dfuse.dir, 'unlinked')
        ofd = open(fname, 'w')
        print(os.fstat(ofd.fileno()))
        os.unlink(fname)
        try:
            print(os.fstat(ofd.fileno()))
            self.fail()
        except FileNotFoundError:
            print('Failed to fstat() unlinked file')
        # With wb caching enabled the kernel will do a setattr to set the times
        # on close, so with caching enabled catch that and ignore it.
        if self.dfuse.caching:
            try:
                ofd.close()
            except FileNotFoundError:
                pass
        else:
            ofd.close()

    @needs_dfuse
    def test_symlink_broken(self):
        """Check that broken symlinks work"""

        src_link = os.path.join(self.dfuse.dir, 'source')

        os.symlink('target', src_link)
        entry = os.listdir(self.dfuse.dir)
        print(entry)
        assert len(entry) == 1
        assert entry[0] == 'source'
        os.lstat(src_link)

        try:
            os.stat(src_link)
            assert False
        except FileNotFoundError:
            pass

    @needs_dfuse
    def test_symlink_rel(self):
        """Check that relative symlinks work"""

        src_link = os.path.join(self.dfuse.dir, 'source')

        os.symlink('../target', src_link)
        entry = os.listdir(self.dfuse.dir)
        print(entry)
        assert len(entry) == 1
        assert entry[0] == 'source'
        os.lstat(src_link)

        try:
            os.stat(src_link)
            assert False
        except FileNotFoundError:
            pass

    @needs_dfuse
    def test_il_cat(self):
        """Quick check for the interception library"""

        fname = os.path.join(self.dfuse.dir, 'file')
        ofd = open(fname, 'w')
        ofd.close()

        check_fstat = True
        if self.dfuse.caching:
            check_fstat = False

        rc = il_cmd(self.dfuse,
                    ['cat', fname],
                    check_write=False,
                    check_fstat=check_fstat)
        assert rc.returncode == 0

    @needs_dfuse
    def test_xattr(self):
        """Perform basic tests with extended attributes"""

        new_file = os.path.join(self.dfuse.dir, 'attr_file')
        fd = open(new_file, 'w')

        xattr.set(fd, 'user.mine', 'init_value')
        # This should fail as a security test.
        try:
            xattr.set(fd, 'user.dfuse.ids', b'other_value')
            assert False
        except PermissionError:
            pass

        try:
            xattr.set(fd, 'user.dfuse', b'other_value')
            assert False
        except PermissionError:
            pass

        xattr.set(fd, 'user.Xfuse.ids', b'other_value')
        for (key, value) in xattr.get_all(fd):
            print('xattr is {}:{}'.format(key, value))
        fd.close()

    @needs_dfuse
    def test_chmod(self):
        """Test that chmod works on file"""
        fname = os.path.join(self.dfuse.dir, 'testfile')
        ofd = open(fname, 'w')
        ofd.close()

        modes = [stat.S_IRUSR | stat.S_IWUSR | stat.S_IXUSR,
                 stat.S_IRUSR]

        for mode in modes:
            os.chmod(fname, mode)
            attr = os.stat(fname)
            assert stat.S_IMODE(attr.st_mode) == mode

    @needs_dfuse
    def test_fchmod_replaced(self):
        """Test that fchmod works on file clobbered by rename"""
        fname = os.path.join(self.dfuse.dir, 'unlinked')
        newfile = os.path.join(self.dfuse.dir, 'unlinked2')
        e_mode = stat.S_IRUSR | stat.S_IWUSR | stat.S_IXUSR
        ofd = open(fname, 'w')
        nfd = open(newfile, 'w')
        nfd.write('hello')
        nfd.close()
        print(os.stat(fname))
        print(os.stat(newfile))
        os.chmod(fname, stat.S_IRUSR | stat.S_IWUSR)
        os.chmod(newfile, e_mode)
        print(os.stat(fname))
        print(os.stat(newfile))
        os.rename(newfile, fname)
        # This should fail, because the file has been deleted.
        try:
            os.fchmod(ofd.fileno(), stat.S_IRUSR)
            print(os.fstat(ofd.fileno()))
            self.fail()
        except FileNotFoundError:
            print('Failed to fchmod() replaced file')
        ofd.close()
        nf = os.stat(fname)
        assert stat.S_IMODE(nf.st_mode) == e_mode

    @needs_dfuse
    def test_uns_create(self):
        """Simple test to create a container using a path in dfuse"""
        path = os.path.join(self.dfuse.dir, 'mycont')
        create_cont(self.conf, pool=self.pool.uuid, path=path, posix=True)
        stbuf = os.stat(path)
        print(stbuf)
        assert stbuf.st_ino < 100
        print(os.listdir(path))

    def test_with_path(self):
        """Test that dfuse starts with path option."""

        tmp_dir = tempfile.mkdtemp()

        cont_path = os.path.join(tmp_dir, 'my-cont')
        create_cont(self.conf, self.pool.uuid, posix=True, path=cont_path)

        dfuse = DFuse(self.server,
                      self.conf,
                      caching=True,
                      uns_path=cont_path)
        dfuse.start(v_hint='with_path')

        # Simply write a file.  This will fail if dfuse isn't backed via
        # a container.
        file = os.path.join(dfuse.dir, 'file')
        fd = open(file, 'w')
        fd.write('test')
        fd.close()

        if dfuse.stop():
            self.fatal_errors = True

    def test_uns_basic(self):
        """Create a UNS entry point and access it via both EP and path"""

        pool = self.pool.uuid
        container = self.container
        server = self.server
        conf = self.conf

        # Start dfuse on the container.
        dfuse = DFuse(server, conf, pool=pool, container=container,
                      caching=False)
        dfuse.start('uns-0')

        # Create a new container within it using UNS
        uns_path = os.path.join(dfuse.dir, 'ep0')
        uns_container = str(uuid.uuid4())
        print('Inserting entry point')
        create_cont(conf,
                    pool=pool,
                    cont=uns_container,
                    path=uns_path,
                    posix=True)
        print(os.stat(uns_path))
        print(os.listdir(dfuse.dir))

        # Verify that it exists.
        run_container_query(conf, uns_path)

        # Make a directory in the new container itself, and query that.
        child_path = os.path.join(uns_path, 'child')
        os.mkdir(child_path)
        run_container_query(conf, child_path)
        if dfuse.stop():
            self.fatal_errors = True

        print('Trying UNS')
        dfuse = DFuse(server, conf, caching=False)
        dfuse.start('uns-1')

        # List the root container.
        print(os.listdir(os.path.join(dfuse.dir, pool, container)))

        # Now create a UNS link from the 2nd container to a 3rd one.
        uns_path = os.path.join(dfuse.dir, pool, container, 'ep0', 'ep')
        second_path = os.path.join(dfuse.dir, pool, uns_container)

        uns_container = str(uuid.uuid4())

        # Make a link within the new container.
        print('Inserting entry point')
        create_cont(conf,
                    pool=pool,
                    cont=uns_container,
                    path=uns_path,
                    posix=True)

        # List the root container again.
        print(os.listdir(os.path.join(dfuse.dir, pool, container)))

        # List the 2nd container.
        files = os.listdir(second_path)
        print(files)
        # List the target container through UNS.
        print(os.listdir(uns_path))
        direct_stat = os.stat(os.path.join(second_path, 'ep'))
        uns_stat = os.stat(uns_path)
        print(direct_stat)
        print(uns_stat)
        assert uns_stat.st_ino == direct_stat.st_ino

        third_path = os.path.join(dfuse.dir, pool, uns_container)
        third_stat = os.stat(third_path)
        print(third_stat)
        assert third_stat.st_ino == direct_stat.st_ino

        if dfuse.stop():
            self.fatal_errors = True
        print('Trying UNS with previous cont')
        dfuse = DFuse(server, conf, caching=False)
        dfuse.start('uns-3')

        files = os.listdir(second_path)
        print(files)
        print(os.listdir(uns_path))

        direct_stat = os.stat(os.path.join(second_path, 'ep'))
        uns_stat = os.stat(uns_path)
        print(direct_stat)
        print(uns_stat)
        assert uns_stat.st_ino == direct_stat.st_ino
        if dfuse.stop():
            self.fatal_errors = True

    def test_dfuse_dio_off(self):
        """Test for dfuse with no caching options, but
        direct-io disabled"""

        run_daos_cmd(self.conf,
                     ['container', 'set-attr',
                      self.pool.id(), self.container,
                      '--attr', 'dfuse-direct-io-disable', '--value', 'on'],
                     show_stdout=True)
        dfuse = DFuse(self.server,
                      self.conf,
                      caching=True,
                      pool=self.pool.uuid,
                      container=self.container)

        dfuse.start(v_hint='dio_off')

        print(os.listdir(dfuse.dir))

        fname = os.path.join(dfuse.dir, 'test_file3')
        ofd = open(fname, 'w')
        ofd.write('hello')
        ofd.close()

        if dfuse.stop():
            self.fatal_errors = True

    @needs_dfuse
    def test_daos_fs_tool(self):
        """Create a UNS entry point"""

        dfuse = self.dfuse
        pool = self.pool.uuid
        conf = self.conf

        # Create a new container within it using UNS
        uns_path = os.path.join(dfuse.dir, 'ep1')
        uns_container = str(uuid.uuid4())
        print('Inserting entry point')
        create_cont(conf,
                    pool=pool,
                    cont=uns_container,
                    path=uns_path,
                    posix=True)

        print(os.stat(uns_path))
        print(os.listdir(dfuse.dir))

        # Verify that it exists.
        run_container_query(conf, uns_path)

        # Make a directory in the new container itself, and query that.
        dir1 = os.path.join(uns_path, 'd1')
        os.mkdir(dir1)
        run_container_query(conf, dir1)

        # Create a file in dir1
        file1 = os.path.join(dir1, 'f1')
        ofd = open(file1, 'w')
        ofd.close()

        # Run a command to get attr of new dir and file
        cmd = ['fs', 'get-attr', '--path', dir1]
        print('get-attr of d1')
        rc = run_daos_cmd(conf, cmd)
        assert rc.returncode == 0
        print('rc is {}'.format(rc))
        output = rc.stdout.decode('utf-8')
        assert check_dfs_tool_output(output, 'S1', '1048576')

        cmd = ['fs', 'get-attr', '--path', file1]
        print('get-attr of d1/f1')
        rc = run_daos_cmd(conf, cmd)
        assert rc.returncode == 0
        print('rc is {}'.format(rc))
        output = rc.stdout.decode('utf-8')
        # SX is not deterministic, so don't check it here
        assert check_dfs_tool_output(output, None, '1048576')

        # Run a command to change attr of dir1
        cmd = ['fs', 'set-attr', '--path', dir1, '--oclass', 'S2',
               '--chunk-size', '16']
        print('set-attr of d1')
        rc = run_daos_cmd(conf, cmd)
        assert rc.returncode == 0
        print('rc is {}'.format(rc))

        # Run a command to change attr of file1, should fail
        cmd = ['fs', 'set-attr', '--path', file1, '--oclass', 'S2',
               '--chunk-size', '16']
        print('set-attr of f1')
        rc = run_daos_cmd(conf, cmd)
        print('rc is {}'.format(rc))
        assert rc.returncode != 0

        # Run a command to create new file with set-attr
        file2 = os.path.join(dir1, 'f2')
        cmd = ['fs', 'set-attr', '--path', file2, '--oclass', 'S1']
        print('set-attr of f2')
        rc = run_daos_cmd(conf, cmd)
        assert rc.returncode == 0
        print('rc is {}'.format(rc))

        # Run a command to get attr of dir and file2
        cmd = ['fs', 'get-attr', '--path', dir1]
        print('get-attr of d1')
        rc = run_daos_cmd(conf, cmd)
        assert rc.returncode == 0
        print('rc is {}'.format(rc))
        output = rc.stdout.decode('utf-8')
        assert check_dfs_tool_output(output, 'S2', '16')

        cmd = ['fs', 'get-attr', '--path', file2]
        print('get-attr of d1/f2')
        rc = run_daos_cmd(conf, cmd)
        assert rc.returncode == 0
        print('rc is {}'.format(rc))
        output = rc.stdout.decode('utf-8')
        assert check_dfs_tool_output(output, 'S1', '16')

    def test_cont_copy(self):
        """Verify that copying into a container works"""

        # Create a temporary directory, with one file into it and copy it into
        # the container.  Check the returncode only, do not verify the data.
        # tempfile() will remove the directory on completion.
        src_dir = tempfile.TemporaryDirectory(prefix='copy_src_',)
        ofd = open(os.path.join(src_dir.name, 'file'), 'w')
        ofd.write('hello')
        ofd.close()

        cmd = ['filesystem',
               'copy',
               '--src',
               src_dir.name,
               '--dst',
               'daos://{}/{}'.format(self.pool.uuid, self.container)]
        rc = run_daos_cmd(self.conf, cmd)
        print(rc)
        assert rc.returncode == 0

    def test_cont_clone(self):
        """Verify that cloning a container works

        This extends cont_copy, to also clone it afterwards.
        """

        # Create a temporary directory, with one file into it and copy it into
        # the container.  Check the returncode only, do not verify the data.
        # tempfile() will remove the directory on completion.
        src_dir = tempfile.TemporaryDirectory(prefix='copy_src_',)
        ofd = open(os.path.join(src_dir.name, 'file'), 'w')
        ofd.write('hello')
        ofd.close()

        cmd = ['filesystem',
               'copy',
               '--src',
               src_dir.name,
               '--dst',
               'daos://{}/{}'.format(self.pool.uuid, self.container)]
        rc = run_daos_cmd(self.conf, cmd)
        print(rc)
        assert rc.returncode == 0

        # Now create a container uuid and do an object based copy.
        # The daos command will create the target container on demand.
        container = str(uuid.uuid4())
        cmd = ['container',
               'clone',
               '--src',
               'daos://{}/{}'.format(self.pool.uuid, self.container),
               '--dst',
               'daos://{}/{}'.format(self.pool.uuid, container)]
        rc = run_daos_cmd(self.conf, cmd)
        print(rc)
        assert rc.returncode == 0
        destroy_container(self.conf, self.pool.id(), container)
# pylint: enable=too-many-public-methods

def run_posix_tests(server, conf, test=None):
    """Run one or all posix tests

    Create a new container per test, to ensure that every test is
    isolated from others.
    """

    def _run_test():
        pt.call_index = 0
        while True:
            pt.needs_more = False
            pt.test_name = fn
            start = time.time()
            print('Calling {}'.format(fn))
            try:
                # Do this with valgrind disabled as this code is run often and valgrind has a big
                # performance impact.  There are other tests that run with valgrind enabled so this
                # should not reduce coverage.
                pt.container = create_cont(conf,
                                           pool.id(),
                                           posix=True,
                                           valgrind=False,
                                           label=fn)
                pt.container_label = fn
                rc = obj()
                destroy_container(conf, pool.id(), pt.container_label, valgrind=False)
                pt.container = None
            except Exception as inst:
                trace = ''.join(traceback.format_tb(inst.__traceback__))
                duration = time.time() - start
                conf.wf.add_test_case(pt.test_name,
                                      repr(inst),
                                      output = trace,
                                      test_class='test',
                                      duration = duration)
                raise
            duration = time.time() - start
            print('rc from {} is {}'.format(fn, rc))
            print('Took {:.1f} seconds'.format(duration))
            conf.wf.add_test_case(pt.test_name,
                                  test_class='test',
                                  duration = duration)
            if not pt.needs_more:
                break
            pt.call_index = pt.call_index + 1

    server.get_test_pool()
    pool = server.test_pool

    pt = posix_tests(server, conf, pool=pool)
    if test:
        fn = 'test_{}'.format(test)
        obj = getattr(pt, fn)

        _run_test()
    else:

        for fn in sorted(dir(pt)):
            if not fn.startswith('test'):
                continue
            obj = getattr(pt, fn)
            if not callable(obj):
                continue
            _run_test()

    return pt.fatal_errors

def run_tests(dfuse):
    """Run some tests"""
    path = dfuse.dir

    fname = os.path.join(path, 'test_file3')

    rc = subprocess.run(['dd', 'if=/dev/zero', 'bs=16k', 'count=64', # nosec
                         'of={}'.format(os.path.join(path, 'dd_file'))],
                        check=True)
    print(rc)
    ofd = open(fname, 'w')
    ofd.write('hello')
    print(os.fstat(ofd.fileno()))
    ofd.flush()
    print(os.stat(fname))
    assert_file_size(ofd, 5)
    ofd.truncate(0)
    assert_file_size(ofd, 0)
    ofd.truncate(1024*1024)
    assert_file_size(ofd, 1024*1024)
    ofd.truncate(0)
    ofd.seek(0)
    ofd.write('simple file contents\n')
    ofd.flush()
    assert_file_size(ofd, 21)
    print(os.fstat(ofd.fileno()))
    ofd.close()
    ret = il_cmd(dfuse, ['cat', fname], check_write=False)
    assert ret.returncode == 0
    ofd = os.open(fname, os.O_TRUNC)
    assert_file_size_fd(ofd, 0)
    os.close(ofd)
    symlink_name = os.path.join(path, 'symlink_src')
    symlink_dest = 'missing_dest'
    os.symlink(symlink_dest, symlink_name)
    assert symlink_dest == os.readlink(symlink_name)

    # Note that this doesn't test dfs because fuse will do a
    # lookup to check if the file exists rather than just trying
    # to create it.
    fname = os.path.join(path, 'test_file5')
    fd = os.open(fname, os.O_CREAT | os.O_EXCL)
    os.close(fd)
    try:
        fd = os.open(fname, os.O_CREAT | os.O_EXCL)
        os.close(fd)
        assert False
    except FileExistsError:
        pass
    os.unlink(fname)

    # DAOS-6238
    fname = os.path.join(path, 'test_file4')
    ofd = os.open(fname, os.O_CREAT | os.O_RDONLY | os.O_EXCL)
    assert_file_size_fd(ofd, 0)
    os.close(ofd)
    os.chmod(fname, stat.S_IRUSR)

def stat_and_check(dfuse, pre_stat):
    """Check that dfuse started"""
    post_stat = os.stat(dfuse.dir)
    if pre_stat.st_dev == post_stat.st_dev:
        raise NLTestFail('Device # unchanged')
    if post_stat.st_ino != 1:
        raise NLTestFail('Unexpected inode number')

def check_no_file(dfuse):
    """Check that a non-existent file doesn't exist"""
    try:
        os.stat(os.path.join(dfuse.dir, 'no-file'))
        raise NLTestFail('file exists')
    except FileNotFoundError:
        pass

lp = None
lt = None

def setup_log_test(conf):
    """Setup and import the log tracing code"""

    # Try and pick this up from the src tree if possible.
    file_self = os.path.dirname(os.path.abspath(__file__))
    logparse_dir = os.path.join(file_self,
                                '../src/tests/ftest/cart/util')
    crt_mod_dir = os.path.realpath(logparse_dir)
    if crt_mod_dir not in sys.path:
        sys.path.append(crt_mod_dir)

    # Or back off to the install dir if not.
    logparse_dir = os.path.join(conf['PREFIX'],
                                'lib/daos/TESTING/ftest/cart')
    crt_mod_dir = os.path.realpath(logparse_dir)
    if crt_mod_dir not in sys.path:
        sys.path.append(crt_mod_dir)

    global lp
    global lt

    lp = __import__('cart_logparse')
    lt = __import__('cart_logtest')

    lt.wf = conf.wf

def compress_file(filename):
    """Compress a file using bz2 for space reasons"""
    small = bz2.BZ2Compressor()

    fd = open(filename, 'rb')

    nfd = open('{}.bz2'.format(filename), 'wb')
    lines = fd.read(64*1024)
    while lines:
        new_data = bz2.compress(lines)
        if new_data:
            nfd.write(new_data)
        lines = fd.read(64*1024)
    new_data = small.flush()
    if new_data:
        nfd.write(new_data)

    os.unlink(filename)

# https://stackoverflow.com/questions/1094841/get-human-readable-version-of-file-size
def sizeof_fmt(num, suffix='B'):
    """Return size as a human readable string"""
    for unit in ['', 'Ki', 'Mi', 'Gi', 'Ti', 'Pi', 'Ei', 'Zi']:
        if abs(num) < 1024.0:
            return "%3.1f%s%s" % (num, unit, suffix)
        num /= 1024.0
    return "%.1f%s%s" % (num, 'Yi', suffix)

def log_test(conf,
             filename,
             show_memleaks=True,
             quiet=False,
             skip_fi=False,
             fi_signal=None,
             leak_wf=None,
             check_read=False,
             check_write=False,
             check_fstat=False):
    """Run the log checker on filename, logging to stdout"""

    # Check if the log file has wrapped, if it has then log parsing checks do
    # not work correctly.
    if os.path.exists('{}.old'.format(filename)):
        raise Exception('Log file exceeded max size')
    fstat = os.stat(filename)
    if not quiet:
        print('Running log_test on {} {}'.format(filename,
                                                 sizeof_fmt(fstat.st_size)))

    log_iter = lp.LogIter(filename)

    lto = lt.LogTest(log_iter, quiet=quiet)

    lto.hide_fi_calls = skip_fi

    wf_list = [conf.wf]
    if leak_wf:
        wf_list.append(leak_wf)

    try:
        lto.check_log_file(abort_on_warning=True,
                           show_memleaks=show_memleaks,
                           leak_wf=leak_wf)
    except lt.LogCheckError:
        if lto.fi_location:
            for wf in wf_list:
                wf.explain(lto.fi_location,
                           os.path.basename(filename),
                           fi_signal)

    if skip_fi:
        if not show_memleaks:
            for wf in wf_list:
                wf.explain(lto.fi_location,
                           os.path.basename(filename),
                           fi_signal)
        if not lto.fi_triggered:
            compress_file(filename)
            raise NLTestNoFi

    functions = set()

    if check_read or check_write or check_fstat:
        for line in log_iter.new_iter():
            functions.add(line.function)

    if check_read and 'dfuse_read' not in functions:
        raise NLTestNoFunction('dfuse_read')

    if check_write and 'dfuse_write' not in functions:
        raise NLTestNoFunction('dfuse_write')

    if check_fstat and 'dfuse___fxstat' not in functions:
        raise NLTestNoFunction('dfuse___fxstat')

    compress_file(filename)

    if conf.max_log_size and fstat.st_size > conf.max_log_size:
        raise Exception('Max log size exceeded, {} > {}'\
                        .format(sizeof_fmt(fstat.st_size),
                                sizeof_fmt(conf.max_log_size)))

    return lto.fi_location

def set_server_fi(server):
    """Run the client code to set server params"""

    cmd_env = get_base_env()

    cmd_env['OFI_INTERFACE'] = 'eth0'
    cmd_env['CRT_PHY_ADDR_STR'] = 'ofi+sockets'
    vh = ValgrindHelper(server.conf)

    system_name = 'daos_server'

    exec_cmd = vh.get_cmd_prefix()

    agent_bin = os.path.join(server.conf['PREFIX'], 'bin', 'daos_agent')

    addr_dir = tempfile.TemporaryDirectory(prefix='dnt_addr_',)
    addr_file = os.path.join(addr_dir.name,
                             '{}.attach_info_tmp'.format(system_name))

    agent_cmd = [agent_bin,
                 '-i',
                 '-s',
                 server.agent_dir,
                 'dump-attachinfo',
                 '-o',
                 addr_file]

    rc = subprocess.run(agent_cmd, env=cmd_env, check=True)
    print(rc)

    cmd = ['set_fi_attr',
           '--cfg_path',
           addr_dir.name,
           '--group-name',
           'daos_server',
           '--rank',
           '0',
           '--attr',
           '0,0,0,0,0']

    exec_cmd.append(os.path.join(server.conf['PREFIX'], 'bin', 'cart_ctl'))
    exec_cmd.extend(cmd)

    prefix = 'dnt_crt_ctl_{}_'.format(get_inc_id())
    log_file = tempfile.NamedTemporaryFile(prefix=prefix,
                                           suffix='.log',
                                           delete=False)

    cmd_env['D_LOG_FILE'] = log_file.name
    cmd_env['DAOS_AGENT_DRPC_DIR'] = server.agent_dir

    rc = subprocess.run(exec_cmd,
                        env=cmd_env,
                        stdout=subprocess.PIPE,
                        stderr=subprocess.PIPE,
                        check=False)
    print(rc)
    vh.convert_xml()
    log_test(server.conf, log_file.name)
    assert rc.returncode == 0
    return False # fatal_errors

def create_and_read_via_il(dfuse, path):
    """Create file in dir, write to and read
    through the interception library"""

    fname = os.path.join(path, 'test_file')
    ofd = open(fname, 'w')
    ofd.write('hello ')
    ofd.write('world\n')
    ofd.flush()
    assert_file_size(ofd, 12)
    print(os.fstat(ofd.fileno()))
    ofd.close()
    ret = il_cmd(dfuse, ['cat', fname], check_write=False)
    assert ret.returncode == 0

def run_container_query(conf, path):
    """Query a path to extract container information"""

    cmd = ['container', 'query', '--path', path]

    rc = run_daos_cmd(conf, cmd)

    assert rc.returncode == 0

    print(rc)
    output = rc.stdout.decode('utf-8')
    for line in output.splitlines():
        print(line)

def run_duns_overlay_test(server, conf):
    """Create a DUNS entry point, and then start fuse over it

    Fuse should use the pool/container IDs from the entry point,
    and expose the container.
    """

    pool = server.get_test_pool()

    parent_dir = tempfile.TemporaryDirectory(dir=conf.dfuse_parent_dir,
                                             prefix='dnt_uns_')

    uns_dir = os.path.join(parent_dir.name, 'uns_ep')

    create_cont(conf, pool=pool, path=uns_dir, posix=True)

    dfuse = DFuse(server, conf, mount_path=uns_dir, caching=False)

    dfuse.start(v_hint='uns-overlay')
    # To show the contents.
    # getfattr -d <file>

    # This should work now if the container was correctly found
    create_and_read_via_il(dfuse, uns_dir)

    return dfuse.stop()

def run_dfuse(server, conf):
    """Run several dfuse instances"""

    fatal_errors = BoolRatchet()

    pool = server.get_test_pool()

    dfuse = DFuse(server, conf, caching=False)
    try:
        pre_stat = os.stat(dfuse.dir)
    except OSError:
        umount(dfuse.dir)
        raise
    container = str(uuid.uuid4())
    dfuse.start(v_hint='no_pool')
    print(os.statvfs(dfuse.dir))
    subprocess.run(['df', '-h'], check=True) # nosec
    subprocess.run(['df', '-i', dfuse.dir], check=True) # nosec
    print('Running dfuse with nothing')
    stat_and_check(dfuse, pre_stat)
    check_no_file(dfuse)

    pool_stat = os.stat(os.path.join(dfuse.dir, pool))
    print('stat for {}'.format(pool))
    print(pool_stat)
    cdir = os.path.join(dfuse.dir, pool, container)
    os.mkdir(cdir)
    #create_and_read_via_il(dfuse, cdir)
    fatal_errors.add_result(dfuse.stop())

    container2 = str(uuid.uuid4())
    dfuse = DFuse(server, conf, pool=pool, caching=False)
    pre_stat = os.stat(dfuse.dir)
    dfuse.start(v_hint='pool_only')
    print('Running dfuse with pool only')
    stat_and_check(dfuse, pre_stat)
    check_no_file(dfuse)
    cpath = os.path.join(dfuse.dir, container2)
    os.mkdir(cpath)
    cdir = os.path.join(dfuse.dir, container)
    create_and_read_via_il(dfuse, cdir)

    fatal_errors.add_result(dfuse.stop())

    dfuse = DFuse(server, conf, pool=pool, container=container,
                  caching=False)
    dfuse.cores = 2
    pre_stat = os.stat(dfuse.dir)
    dfuse.start(v_hint='pool_and_cont')
    print('Running fuse with both')

    stat_and_check(dfuse, pre_stat)

    create_and_read_via_il(dfuse, dfuse.dir)

    run_tests(dfuse)

    fatal_errors.add_result(dfuse.stop())

    if fatal_errors.errors:
        print('Errors from dfuse')
    else:
        print('Reached the end, no errors')
    return fatal_errors.errors

def run_il_test(server, conf):
    """Run a basic interception library test"""

    pool = server.get_test_pool()

    # TODO:                       # pylint: disable=W0511
    # Implement a test which copies across two pools.

    dfuse = DFuse(server, conf, caching=False)
    dfuse.start()

    dirs = []

    for _ in range(2):
        # Use a unique ID for each container to avoid DAOS-5109
        container = str(uuid.uuid4())

        d = os.path.join(dfuse.dir, pool, container)
        try:
            print('Making directory {}'.format(d))
            os.mkdir(d)
        except FileExistsError:
            pass
        dirs.append(d)

    # Create a file natively.
    f = os.path.join(dirs[0], 'file')
    fd = open(f, 'w')
    fd.write('Hello')
    fd.close()
    # Copy it across containers.
    ret = il_cmd(dfuse, ['cp', f, dirs[-1]])
    assert ret.returncode == 0

    # Copy it within the container.
    child_dir = os.path.join(dirs[0], 'new_dir')
    os.mkdir(child_dir)
    il_cmd(dfuse, ['cp', f, child_dir])
    assert ret.returncode == 0

    # Copy something into a container
    ret = il_cmd(dfuse, ['cp', '/bin/bash', dirs[-1]], check_read=False)
    assert ret.returncode == 0
    # Read it from within a container
    # TODO:                              # pylint: disable=W0511
    # change this to something else, md5sum uses fread which isn't
    # intercepted.
    ret = il_cmd(dfuse,
                 ['md5sum', os.path.join(dirs[-1], 'bash')],
                 check_read=False, check_write=False, check_fstat=False)
    assert ret.returncode == 0
    ret = il_cmd(dfuse, ['dd',
                         'if={}'.format(os.path.join(dirs[-1], 'bash')),
                         'of={}'.format(os.path.join(dirs[-1], 'bash_copy')),
                         'iflag=direct',
                         'oflag=direct',
                         'bs=128k'],
                 check_fstat=False)

    print(ret)
    assert ret.returncode == 0

    for my_dir in dirs:
        create_and_read_via_il(dfuse, my_dir)

    dfuse.stop()

def run_in_fg(server, conf):
    """Run dfuse in the foreground.

    Block until ctrl-c is pressed.
    """

    pool = server.get_test_pool()

    dfuse = DFuse(server, conf, pool=pool)
    dfuse.start()

    container = create_cont(conf, pool, posix=True)

    run_daos_cmd(conf,
                 ['container', 'set-attr',
                  pool, container,
                  '--attr', 'dfuse-direct-io-disable', '--value', 'on'],
                 show_stdout=True)

    t_dir = os.path.join(dfuse.dir, container)

    os.mkdir(t_dir)
    t_dir = dfuse.dir

    print('Running at {}'.format(t_dir))
    print('export DAOS_AGENT_DRPC_DIR={}'.format(conf.agent_dir))
    print('daos container create --type POSIX ' \
          '{} --path {}/uns-link'.format(
              pool, t_dir))
    print('cd {}/uns-link'.format(t_dir))

    print('daos container destroy --path {}/uns-link'.format(t_dir))
    print('daos cont list {}'.format(pool))
    try:
        dfuse.wait_for_exit()
    except KeyboardInterrupt:
        pass
    dfuse = None

def check_readdir_perf(server, conf):
    """ Check and report on readdir performance

    Loop over number of files, measuring the time taken to
    populate a directory, and to read the directory contents,
    measure both files and directories as contents, and
    readdir both with and without stat, restarting dfuse
    between each test to avoid cache effects.

    Continue testing until five minutes have passed, and print
    a table of results.
    """

    headers = ['count', 'create\ndirs', 'create\nfiles']
    headers.extend(['dirs', 'files', 'dirs\nwith stat', 'files\nwith stat'])
    headers.extend(['caching\n1st', 'caching\n2nd'])

    results = []

    def make_dirs(parent, count):
        """Populate the test directory"""
        print('Populating to {}'.format(count))
        dir_dir = os.path.join(parent,
                               'dirs.{}.in'.format(count))
        t_dir = os.path.join(parent,
                             'dirs.{}'.format(count))
        file_dir = os.path.join(parent,
                                'files.{}.in'.format(count))
        t_file = os.path.join(parent,
                              'files.{}'.format(count))

        start_all = time.time()
        if not os.path.exists(t_dir):
            try:
                os.mkdir(dir_dir)
            except FileExistsError:
                pass
            for i in range(count):
                try:
                    os.mkdir(os.path.join(dir_dir, str(i)))
                except FileExistsError:
                    pass
            dir_time = time.time() - start_all
            print('Creating {} dirs took {:.2f}'.format(count,
                                                        dir_time))
            os.rename(dir_dir, t_dir)

        if not os.path.exists(t_file):
            try:
                os.mkdir(file_dir)
            except FileExistsError:
                pass
            start = time.time()
            for i in range(count):
                f = open(os.path.join(file_dir, str(i)), 'w')
                f.close()
            file_time = time.time() - start
            print('Creating {} files took {:.2f}'.format(count,
                                                         file_time))
            os.rename(file_dir, t_file)

        return [dir_time, file_time]

    def print_results():
        """Display the results"""

        print(tabulate.tabulate(results,
                                headers=headers,
                                floatfmt=".2f"))

    pool = server.get_test_pool()

    container = str(uuid.uuid4())

    dfuse = DFuse(server, conf, pool=pool)

    print('Creating container and populating')
    count = 1024
    dfuse.start()
    parent = os.path.join(dfuse.dir, container)
    try:
        os.mkdir(parent)
    except FileExistsError:
        pass
    create_times = make_dirs(parent, count)
    dfuse.stop()

    all_start = time.time()

    while True:

        row = [count]
        row.extend(create_times)
        dfuse = DFuse(server, conf, pool=pool, container=container,
                      caching=False)
        dir_dir = os.path.join(dfuse.dir,
                               'dirs.{}'.format(count))
        file_dir = os.path.join(dfuse.dir,
                                'files.{}'.format(count))
        dfuse.start()
        start = time.time()
        subprocess.run(['/bin/ls', dir_dir], stdout=subprocess.PIPE, check=True)
        elapsed = time.time() - start
        print('processed {} dirs in {:.2f} seconds'.format(count,
                                                           elapsed))
        row.append(elapsed)
        dfuse.stop()
        dfuse = DFuse(server, conf, pool=pool, container=container,
                      caching=False)
        dfuse.start()
        start = time.time()
        subprocess.run(['/bin/ls', file_dir], stdout=subprocess.PIPE,
                       check=True)
        elapsed = time.time() - start
        print('processed {} files in {:.2f} seconds'.format(count,
                                                            elapsed))
        row.append(elapsed)
        dfuse.stop()

        dfuse = DFuse(server, conf, pool=pool, container=container,
                      caching=False)
        dfuse.start()
        start = time.time()
        subprocess.run(['/bin/ls', '-t', dir_dir], stdout=subprocess.PIPE,
                       check=True)
        elapsed = time.time() - start
        print('processed {} dirs in {:.2f} seconds'.format(count,
                                                           elapsed))
        row.append(elapsed)
        dfuse.stop()
        dfuse = DFuse(server, conf, pool=pool, container=container,
                      caching=False)
        dfuse.start()
        start = time.time()
        # Use sort by time here so ls calls stat, if you run ls -l then it will
        # also call getxattr twice which skews the figures.
        subprocess.run(['/bin/ls', '-t', file_dir], stdout=subprocess.PIPE,
                       check=True)
        elapsed = time.time() - start
        print('processed {} files in {:.2f} seconds'.format(count,
                                                            elapsed))
        row.append(elapsed)
        dfuse.stop()

        # Test with caching enabled.  Check the file directory, and do it twice
        # without restarting, to see the effect of populating the cache, and
        # reading from the cache.
        dfuse = DFuse(server,
                      conf,
                      pool=pool,
                      container=container,
                      caching=True)
        dfuse.start()
        start = time.time()
        subprocess.run(['/bin/ls', '-t', file_dir], stdout=subprocess.PIPE,
                       check=True)
        elapsed = time.time() - start
        print('processed {} files in {:.2f} seconds'.format(count,
                                                            elapsed))
        row.append(elapsed)
        start = time.time()
        subprocess.run(['/bin/ls', '-t', file_dir], stdout=subprocess.PIPE,
                       check=True)
        elapsed = time.time() - start
        print('processed {} files in {:.2f} seconds'.format(count,
                                                            elapsed))
        row.append(elapsed)
        results.append(row)

        elapsed = time.time() - all_start
        if elapsed > 5 * 60:
            dfuse.stop()
            break

        print_results()
        count *= 2
        create_times = make_dirs(dfuse.dir, count)
        dfuse.stop()

    run_daos_cmd(conf, ['container',
                        'destroy',
                        pool,
                        container])
    print_results()

def test_pydaos_kv(server, conf):
    """Test the KV interface"""

    pydaos_log_file = tempfile.NamedTemporaryFile(prefix='dnt_pydaos_',
                                                  suffix='.log',
                                                  delete=False)

    os.environ['D_LOG_FILE'] = pydaos_log_file.name
    daos = import_daos(server, conf)

    pool = server.get_test_pool()

    c_uuid = create_cont(conf, pool)

    container = daos.Cont(pool, c_uuid)

    kv = container.get_kv_by_name('my_test_kv', create=True)
    kv['a'] = 'a'
    kv['b'] = 'b'
    kv['list'] = pickle.dumps(list(range(1, 100000)))
    for k in range(1, 100):
        kv[str(k)] = pickle.dumps(list(range(1, 10)))
    print(type(kv))
    print(kv)
    print(kv['a'])

    print("First iteration")
    data = OrderedDict()
    for key in kv:
        print('key is {}, len {}'.format(key, len(kv[key])))
        print(type(kv[key]))
        data[key] = None

    print("Bulk loading")

    data['no-key'] = None

    kv.value_size = 32
    kv.bget(data, value_size=16)
    print("Default get value size %d", kv.value_size)
    print("Second iteration")
    failed = False
    for key in data:
        if data[key]:
            print('key is {}, len {}'.format(key, len(data[key])))
        elif key == 'no-key':
            pass
        else:
            failed = True
            print('Key is None {}'.format(key))

    if failed:
        print("That's not good")

    kv = None
    print('Closing container and opening new one')
    kv = container.get_kv_by_name('my_test_kv')
    kv = None
    container = None
    daos._cleanup()
    log_test(conf, pydaos_log_file.name)

# Fault injection testing.
#
# This runs two different commands under fault injection, although it allows
# for more to be added.  The command is defined, then run in a loop with
# different locations (loc) enabled, essentially failing each call to
# D_ALLOC() in turn.  This iterates for all memory allocations in the command
# which is around 1300 each command so this takes a while.
#
# In order to improve response times the different locations are run in
# parallel, although the results are processed in order.
#
# Each location is checked for memory leaks according to the log file
# (D_ALLOC/D_FREE not matching), that it didn't crash and some checks are run
# on stdout/stderr as well.
#
# If a particular loc caused the command to exit with a signal then that
# location is re-run at the end under valgrind to get better diagnostics.
#

class AllocFailTestRun():
    """Class to run a fault injection command with a single fault"""

    def __init__(self, aft, cmd, env, loc):

        # The subprocess handle
        self._sp = None
        # The valgrind handle
        self.vh = None
        # The return from subprocess.poll
        self.ret = None

        self.cmd = cmd
        self.env = env
        self.aft = aft
        self._fi_file = None
        self.returncode = None
        self.stdout = None
        self.stderr = None
        self.fi_loc = None
        self.fault_injected = None
        self.loc = loc

        prefix = 'dnt_fi_check_{}_'.format(get_inc_id())
        self.log_file = tempfile.NamedTemporaryFile(prefix=prefix,
                                                    suffix='.log',
                                                    delete=False).name
        self.env['D_LOG_FILE'] = self.log_file

    def __str__(self):
        res = "Fault injection test of '{}'\n".format(' '.join(self.cmd))
        res += 'Fault injection location {}\n'.format(self.loc)
        if self.vh:
            res += 'Valgrind enabled for this test\n'
        if self.returncode is None:
            res += 'Process not completed'
        else:
            res += 'Returncode was {}'.format(self.returncode)

        if self.stdout:
            res += '\nSTDOUT:{}'.format(self.stdout.decode('utf-8').strip())

        if self.stderr:
            res += '\nSTDERR:{}'.format(self.stderr.decode('utf-8').strip())
        return res

    def start(self):
        """Start the command"""
        fc = {}
        if self.loc:
            fc['fault_config'] = [{'id': 0,
                                   'probability_x': 1,
                                   'probability_y': 1,
                                   'interval': self.loc,
                                   'max_faults': 1}]

            self._fi_file = tempfile.NamedTemporaryFile(prefix='fi_',
                                                        suffix='.yaml')

            self._fi_file.write(yaml.dump(fc, encoding='utf=8'))
            self._fi_file.flush()

            self.env['D_FI_CONFIG'] = self._fi_file.name

        if self.vh:
            exec_cmd = self.vh.get_cmd_prefix()
            exec_cmd.extend(self.cmd)
        else:
            exec_cmd = self.cmd

        self._sp = subprocess.Popen(exec_cmd,
                                    env=self.env,
                                    stdin=subprocess.PIPE,
                                    stdout=subprocess.PIPE,
                                    stderr=subprocess.PIPE)

    def has_finished(self):
        """Check if the command has completed"""
        if self.returncode is not None:
            return True

        rc = self._sp.poll()
        if rc is None:
            return False
        self._post(rc)
        return True

    def wait(self):
        """Wait for the command to complete"""
        if self.returncode is not None:
            return

        self._post(self._sp.wait())

    def _post(self, rc):
        """Helper function, called once after command is complete.

        This is where all the checks are performed.
        """

        self.returncode = rc
        self.stdout = self._sp.stdout.read()
        self.stderr = self._sp.stderr.read()

        show_memleaks = True

        fi_signal = None
        # A negative return code means the process exited with a signal so do
        # not check for memory leaks in this case as it adds noise, right when
        # it's least wanted.
        if rc < 0:
            show_memleaks = False
            fi_signal = -rc

        try:
            self.fi_loc = log_test(self.aft.conf,
                                   self.log_file,
                                   show_memleaks=show_memleaks,
                                   quiet=True,
                                   skip_fi=True,
                                   leak_wf=self.aft.wf,
                                   fi_signal=fi_signal)
            self.fault_injected = True
        except NLTestNoFi:
            # If a fault wasn't injected then check output is as expected.
            # It's not possible to log these as warnings, because there is
            # no src line to log them against, so simply assert.
            assert self.returncode == 0, self

            if self.aft.check_post_stdout:
                assert self.stderr == b''
                if self.aft.expected_stdout is not None:
                    assert self.stdout == self.aft.expected_stdout
            self.fault_injected = False
        if self.vh:
            self.vh.convert_xml()
        if not self.fault_injected:
            return
        if not self.aft.check_stderr:
            return

        if self.returncode == 0:
            if self.stdout != self.aft.expected_stdout:
                self.aft.wf.add(self.fi_loc,
                                'NORMAL',
                                "Incorrect stdout '{}'".format(self.stdout),
                                mtype='Out of memory caused zero exit '
                                'code with incorrect output')

        stderr = self.stderr.decode('utf-8').rstrip()
        if not stderr.endswith("(-1009): Out of memory") and \
           'error parsing command line arguments' not in stderr and \
           self.stdout != self.aft.expected_stdout:
            if self.stdout != b'':
                print(self.aft.expected_stdout)
                print()
                print(self.stdout)
                print()
            self.aft.wf.add(self.fi_loc,
                            'NORMAL',
                            "Incorrect stderr '{}'".format(stderr),
                            mtype='Out of memory not reported '
                            'correctly via stderr')

class AllocFailTest():
    """Class to describe fault injection command"""

    def __init__(self, conf, cmd):
        self.conf = conf
        self.cmd = cmd
        self.prefix = True
        # Check stderr from commands where faults were injected.
        self.check_stderr = False
        # Check stdout/error from commands where faults were not injected
        self.check_post_stdout = True
        self.expected_stdout = None
        self.use_il = False
        self.wf = conf.wf

    def launch(self):
        """Run all tests for this command"""

        def _prep(self):
            rc = self._run_cmd(None)
            rc.wait()
            self.expected_stdout = rc.stdout
            assert not rc.fault_injected

        # Prep what the expected stdout is by running once without faults
        # enabled.
        _prep(self)

        print('Expected stdout is')
        print(self.expected_stdout)

        num_cores = len(os.sched_getaffinity(0))

        if num_cores < 20:
            max_child = 1
        else:
            max_child = int(num_cores / 4 * 3)

        active = []
        fid = 1
        max_count = 0
        finished = False

        # List of fids to re-run under valgrind.
        to_rerun = []

        fatal_errors = False

        while not finished or active:
            if len(active) < max_child and not finished:
                active.append(self._run_cmd(fid))
                fid += 1

                if len(active) > max_count:
                    max_count = len(active)

            # Now complete as many as have finished.
            while active and active[0].has_finished():
                ret = active.pop(0)
                print(ret)
                if ret.returncode < 0:
                    fatal_errors = True
                    to_rerun.append(ret.loc)

                if not ret.fault_injected:
                    print('Fault injection did not trigger, stopping')
                    finished = True

        print('Completed, fid {}'.format(fid))
        print('Max in flight {}'.format(max_count))

        for fid in to_rerun:
            rerun = self._run_cmd(fid, valgrind=True)
            print(rerun)
            rerun.wait()

        return fatal_errors

    def _run_cmd(self,
                 loc,
                 valgrind=False):
        """Run the test with FI enabled
        """

        cmd_env = get_base_env()

        if self.use_il:
            cmd_env['LD_PRELOAD'] = os.path.join(self.conf['PREFIX'],
                                                 'lib64', 'libioil.so')

        cmd_env['DAOS_AGENT_DRPC_DIR'] = self.conf.agent_dir

        aftf = AllocFailTestRun(self, self.cmd, cmd_env, loc)
        if valgrind:
            aftf.vh = ValgrindHelper(self.conf)
            # Turn off leak checking in this case, as we're just interested in
            # why it crashed.
            aftf.vh.full_check = False

        aftf.start()

        return aftf

def test_alloc_fail_copy(server, conf, wf):
    """Run container (filesystem) copy under fault injection.

    TODO: Complete this test and resolve some issues:
    Each copy will be to the same container, so in a lot of them the destination
    will exist.  Two options here are either to run in serial, or create a
    container per iteration, neither of which are ideal.  Another option might
    be to copy from a container to a posix directory, as creating a target
    directory per iteration would be cheap.  If container copy can work with
    subdirs and create them automatically this would be preferred.

    Handle stderr from the command when it runs with no faults.  This is
    currently logging "file exists", see above.

    Remove the container when complete.

    Check output of the command itself.  This probably just needs enabling.
    """

    pool = server.get_test_pool()

    container = create_cont(conf, pool, posix=True)

    src_dir = tempfile.TemporaryDirectory(prefix='copy_src_',)
    ofd = open(os.path.join(src_dir.name, 'file'), 'w')
    ofd.write('hello')
    ofd.close()

    cmd = [os.path.join(conf['PREFIX'], 'bin', 'daos'),
           'filesystem',
           'copy',
           '--src',
           src_dir.name,
           '--dst',
           'daos://{}/{}'.format(pool, container)]

    test_cmd = AllocFailTest(conf, cmd)
    test_cmd.wf = wf
    # TODO: Remove this setting once test is updated to use new container for
    # each iteration.
    test_cmd.check_post_stdout = False

    rc = test_cmd.launch()
    return rc

def test_alloc_fail_cat(server, conf, wf):
    """Run the Interception library with fault injection

    Start dfuse for this test, and do not do output checking on the command
    itself yet.
    """

    pool = server.get_test_pool()

    dfuse = DFuse(server, conf, pool=pool)
    dfuse.use_valgrind = False
    dfuse.start()

    container = str(uuid.uuid4())

    os.mkdir(os.path.join(dfuse.dir, container))
    target_file = os.path.join(dfuse.dir, container, 'test_file')

    fd = open(target_file, 'w')
    fd.write('Hello there')
    fd.close()

    cmd = ['cat', target_file]

    test_cmd = AllocFailTest(conf, cmd)
    test_cmd.use_il = True
    test_cmd.wf = wf

    rc = test_cmd.launch()
    dfuse.stop()
    return rc

def test_alloc_fail(server, conf):
    """run 'daos' client binary with fault injection"""

    pool = server.get_test_pool()

    cmd = [os.path.join(conf['PREFIX'], 'bin', 'daos'),
           'cont',
           'list',
           pool]
    test_cmd = AllocFailTest(conf, cmd)

    # Create at least one container, and record what the output should be when
    # the command works.
    container = create_cont(conf, pool)
    test_cmd.check_stderr = True

    rc = test_cmd.launch()
    destroy_container(conf, pool, container)
    return rc

def run(wf, args):
    """Main entry point"""

<<<<<<< HEAD
    parser = argparse.ArgumentParser(
        description='Run DAOS client on local node')
    parser.add_argument('--server-debug', default=None)
    parser.add_argument('--dfuse-debug', default=None)
    parser.add_argument('--multi-user', action='store_true')
    parser.add_argument('--class-name', default=None,
                        help='class name to use for junit')
    parser.add_argument('--memcheck', default='some',
                        choices=['yes', 'no', 'some'])
    parser.add_argument('--no-root', action='store_true')
    parser.add_argument('--max-log-size', default=None)
    parser.add_argument('--engine-count', type=int, default=1,
                        help='Number of daos engines to run')
    parser.add_argument('--dfuse-dir', default='/tmp',
                        help='parent directory for all dfuse mounts')
    parser.add_argument('--perf-check', action='store_true')
    parser.add_argument('--dtx', action='store_true')
    parser.add_argument('--test', help="Use '--test list' for list")
    parser.add_argument('mode', nargs='?')
    args = parser.parse_args()

    if args.mode and args.test:
        print('Cannot use mode and test')
        sys.exit(1)

    if args.test == 'list':
        tests = []
        for fn in dir(posix_tests):
            if fn.startswith('test'):
                tests.append(fn[5:])
        print('Tests are: {}'.format(','.join(sorted(tests))))
        return

=======
>>>>>>> 8885cc2c
    conf = load_conf(args)

    wf_server = WarningsFactory('nlt-server-leaks.json', post=True, check='Server leak checking')
    wf_client = WarningsFactory('nlt-client-leaks.json')

    conf.set_wf(wf)
    conf.set_args(args)
    setup_log_test(conf)

    server = DaosServer(conf, test_class='first')
    server.start()

    fatal_errors = BoolRatchet()
    fi_test = False

    if args.mode == 'launch':
        run_in_fg(server, conf)
    elif args.mode == 'il':
        fatal_errors.add_result(run_il_test(server, conf))
    elif args.mode == 'kv':
        test_pydaos_kv(server, conf)
    elif args.mode == 'overlay':
        fatal_errors.add_result(run_duns_overlay_test(server, conf))
    elif args.mode == 'set-fi':
        fatal_errors.add_result(set_server_fi(server))
    elif args.mode == 'fi':
        fi_test = True
    elif args.mode == 'all':
        fi_test = True
        fatal_errors.add_result(run_posix_tests(server, conf))
        fatal_errors.add_result(run_il_test(server, conf))
        fatal_errors.add_result(run_dfuse(server, conf))
        fatal_errors.add_result(run_duns_overlay_test(server, conf))
        test_pydaos_kv(server, conf)
        fatal_errors.add_result(set_server_fi(server))
    elif args.test == 'all':
        fatal_errors.add_result(run_posix_tests(server, conf))
    elif args.test:
        fatal_errors.add_result(run_posix_tests(server, conf, args.test))
    else:
        fatal_errors.add_result(run_posix_tests(server, conf))
        fatal_errors.add_result(run_il_test(server, conf))
        fatal_errors.add_result(run_dfuse(server, conf))
        fatal_errors.add_result(set_server_fi(server))

    if server.stop(wf_server) != 0:
        fatal_errors.fail()

    if args.mode == 'all':
        server = DaosServer(conf)
        server.start()
        if server.stop(wf_server) != 0:
            fatal_errors.fail()

    # If running all tests then restart the server under valgrind.
    # This is really, really slow so just do cont list, then
    # exit again.
    if args.mode == 'server-valgrind':
        server = DaosServer(conf, valgrind=True, test_class='valgrind')
        server.start()
        pools = server.fetch_pools()
        for pool in pools:
            cmd = ['cont', 'list', pool.id()]
            run_daos_cmd(conf, cmd, valgrind=False)
        if server.stop(wf_server) != 0:
            fatal_errors.add_result(True)

    # If the perf-check option is given then re-start everything without much
    # debugging enabled and run some microbenchmarks to give numbers for use
    # as a comparison against other builds.
    if args.perf_check or fi_test:
        args.server_debug = 'INFO'
        args.memcheck = 'no'
        args.dfuse_debug = 'WARN'
        server = DaosServer(conf, test_class='no-debug')
        server.start()
        if fi_test:
#            fatal_errors.add_result(test_alloc_fail_copy(server, conf,
#                                                         wf_client))
            fatal_errors.add_result(test_alloc_fail_cat(server,
                                                        conf, wf_client))
            fatal_errors.add_result(test_alloc_fail(server, conf))
        if args.perf_check:
            check_readdir_perf(server, conf)
        if server.stop(wf_server) != 0:
            fatal_errors.fail()

    if fatal_errors.errors:
        wf.add_test_case('Errors', 'Significant errors encountered')
    else:
        wf.add_test_case('Errors')

    if conf.valgrind_errors:
        print("Valgrind errors detected during execution")
        fatal_errors.add_result(True)

    wf_server.close()
    wf_client.close()
    return fatal_errors

def main():
    """Wrap the core function, and catch/report any exceptions

    This allows the junit results to show at least a stack trace and assertion message for
    any failure, regardless of if it's from a test case or not.
    """

    parser = argparse.ArgumentParser(description='Run DAOS client on local node')
    parser.add_argument('--server-debug', default=None)
    parser.add_argument('--dfuse-debug', default=None)
    parser.add_argument('--class-name', default=None, help='class name to use for junit')
    parser.add_argument('--memcheck', default='some', choices=['yes', 'no', 'some'])
    parser.add_argument('--no-root', action='store_true')
    parser.add_argument('--max-log-size', default=None)
    parser.add_argument('--engine-count', type=int, default=1, help='Number of daos engines to run')
    parser.add_argument('--dfuse-dir', default='/tmp', help='parent directory for all dfuse mounts')
    parser.add_argument('--perf-check', action='store_true')
    parser.add_argument('--dtx', action='store_true')
    parser.add_argument('--test', help="Use '--test list' for list")
    parser.add_argument('mode', nargs='?')
    args = parser.parse_args()

    if args.mode and args.test:
        print('Cannot use mode and test')
        sys.exit(1)

    if args.test == 'list':
        tests = []
        for fn in dir(posix_tests):
            if fn.startswith('test'):
                tests.append(fn[5:])
        print('Tests are: {}'.format(','.join(sorted(tests))))
        sys.exit(1)

    wf = WarningsFactory('nlt-errors.json',
                         post_error=True,
                         check='Log file errors',
                         class_id=args.class_name,
                         junit=True)

    try:
        fatal_errors = run(wf, args)
        wf.add_test_case('exit_wrapper')
        wf.close()
    except Exception as error:
        print(error)
        print(str(error))
        print(repr(error))
        trace = ''.join(traceback.format_tb(error.__traceback__))
        wf.add_test_case('exit_wrapper', str(error), output=trace)
        wf.close()
        raise

    if fatal_errors.errors:
        print("Significant errors encountered")
        sys.exit(1)

if __name__ == '__main__':
    main()<|MERGE_RESOLUTION|>--- conflicted
+++ resolved
@@ -3202,42 +3202,6 @@
 def run(wf, args):
     """Main entry point"""
 
-<<<<<<< HEAD
-    parser = argparse.ArgumentParser(
-        description='Run DAOS client on local node')
-    parser.add_argument('--server-debug', default=None)
-    parser.add_argument('--dfuse-debug', default=None)
-    parser.add_argument('--multi-user', action='store_true')
-    parser.add_argument('--class-name', default=None,
-                        help='class name to use for junit')
-    parser.add_argument('--memcheck', default='some',
-                        choices=['yes', 'no', 'some'])
-    parser.add_argument('--no-root', action='store_true')
-    parser.add_argument('--max-log-size', default=None)
-    parser.add_argument('--engine-count', type=int, default=1,
-                        help='Number of daos engines to run')
-    parser.add_argument('--dfuse-dir', default='/tmp',
-                        help='parent directory for all dfuse mounts')
-    parser.add_argument('--perf-check', action='store_true')
-    parser.add_argument('--dtx', action='store_true')
-    parser.add_argument('--test', help="Use '--test list' for list")
-    parser.add_argument('mode', nargs='?')
-    args = parser.parse_args()
-
-    if args.mode and args.test:
-        print('Cannot use mode and test')
-        sys.exit(1)
-
-    if args.test == 'list':
-        tests = []
-        for fn in dir(posix_tests):
-            if fn.startswith('test'):
-                tests.append(fn[5:])
-        print('Tests are: {}'.format(','.join(sorted(tests))))
-        return
-
-=======
->>>>>>> 8885cc2c
     conf = load_conf(args)
 
     wf_server = WarningsFactory('nlt-server-leaks.json', post=True, check='Server leak checking')
@@ -3350,6 +3314,7 @@
     parser.add_argument('--dfuse-debug', default=None)
     parser.add_argument('--class-name', default=None, help='class name to use for junit')
     parser.add_argument('--memcheck', default='some', choices=['yes', 'no', 'some'])
+    parser.add_argument('--multi-user', action='store_true')
     parser.add_argument('--no-root', action='store_true')
     parser.add_argument('--max-log-size', default=None)
     parser.add_argument('--engine-count', type=int, default=1, help='Number of daos engines to run')
