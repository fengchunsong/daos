--- conflicted
+++ resolved
@@ -20,9 +20,5 @@
 sudo bash -c ". ./utils/sl/setup_local.sh; ./utils/setup_daos_admin.sh"
 
 # NLT will mount /mnt/daos itself.
-<<<<<<< HEAD
-./utils/node_local_test.py --max-log-size 550MiB --dfuse-dir /localhome/jenkins/ \
-			   --server-valgrind all
-=======
-./utils/node_local_test.py --max-log-size 650MiB --dfuse-dir /localhome/jenkins/ all
->>>>>>> 25805874
+./utils/node_local_test.py --max-log-size 650MiB --dfuse-dir /localhome/jenkins/ \
+			   --server-valgrind all