--- conflicted
+++ resolved
@@ -75,24 +75,14 @@
 	Pad_cgo_2                [5]byte
 	Capacity                 uint64
 	Interface_format_codes   [9]uint16
-<<<<<<< HEAD
 	//Security_capabilities    _Ctype_struct_device_security_capabilities
 	//Device_capabilities      _Ctype_struct_device_capabilities
-	Uid                    [22]int8
+	Uid                    DeviceUID
 	Lock_state             uint32
 	Manageability          uint32
 	Controller_revision_id uint16
 	Reserved               [48]uint8
 	Pad_cgo_3              [6]byte
-=======
-	Security_capabilities    _Ctype_struct_device_security_capabilities
-	Device_capabilities      _Ctype_struct_device_capabilities
-	Uid                      DeviceUID
-	Lock_state               uint32
-	Manageability            uint32
-	Controller_revision_id   uint16
-	Reserved                 [48]uint8
-	Pad_cgo_3                [6]byte
 }
 
 // FWUpdateStatus values represent the ipmctl fw_update_status enum
@@ -114,5 +104,4 @@
 	FWImageMaxSize  uint32  // maximum FW image size in bytes
 	FWUpdateStatus  uint32  // current status
 	Reserved        [4]uint8
->>>>>>> a0c307b7
 }