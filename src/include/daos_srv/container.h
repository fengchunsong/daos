/*
 * (C) Copyright 2015-2021 Intel Corporation.
 *
 * SPDX-License-Identifier: BSD-2-Clause-Patent
 */
/**
 * \file
 *
 * ds_cont: Container Server API
 */

#ifndef __DAOS_SRV_CONTAINER_H__
#define __DAOS_SRV_CONTAINER_H__

#include <daos/common.h>
#include <daos_types.h>
#include <daos_srv/daos_engine.h>
#include <daos_srv/pool.h>
#include <daos_srv/rsvc.h>
#include <daos_srv/vos_types.h>
#include <daos_srv/evtree.h>
#include <daos/container.h>
#include <daos/cont_props.h>

void ds_cont_wrlock_metadata(struct cont_svc *svc);
void ds_cont_rdlock_metadata(struct cont_svc *svc);
void ds_cont_unlock_metadata(struct cont_svc *svc);
int ds_cont_init_metadata(struct rdb_tx *tx, const rdb_path_t *kvs,
			  const uuid_t pool_uuid);
int ds_cont_svc_init(struct cont_svc **svcp, const uuid_t pool_uuid,
		     uint64_t id, struct ds_rsvc *rsvc);
void ds_cont_svc_fini(struct cont_svc **svcp);
int ds_cont_svc_step_up(struct cont_svc *svc);
void ds_cont_svc_step_down(struct cont_svc *svc);

int ds_cont_svc_set_prop(uuid_t pool_uuid, uuid_t cont_uuid,
			      d_rank_list_t *ranks, daos_prop_t *prop);

int ds_cont_list(uuid_t pool_uuid, struct daos_pool_cont_info **conts,
		 uint64_t *ncont);

int ds_cont_tgt_close(uuid_t hdl_uuid);
int ds_cont_tgt_open(uuid_t pool_uuid, uuid_t cont_hdl_uuid,
		     uuid_t cont_uuid, uint64_t flags, uint64_t sec_capas,
		     uint32_t status_pm_ver);
/*
 * Per-thread container (memory) object
 *
 * Stores per-thread, per-container information, such as the vos container
 * handle. N.B. sc_uuid and sc_pool_uuid must be contiguous in memory,
 * used as a 256 bit key in tls dt_cont_cache.
 */
struct ds_cont_child {
	struct daos_llink	 sc_list;
	daos_handle_t		 sc_hdl;	/* vos_container handle */
	uuid_t			 sc_uuid;	/* container UUID */
	uuid_t			 sc_pool_uuid;	/* pool UUID */
	struct ds_pool_child	*sc_pool;
	d_list_t		 sc_link;	/* link to spc_cont_list */
	struct daos_csummer	*sc_csummer;
	struct cont_props	 sc_props;

	ABT_mutex		 sc_mutex;
	ABT_cond		 sc_dtx_resync_cond;
	ABT_cond		 sc_scrub_cond;
	uint32_t		 sc_dtx_resyncing:1,
				 sc_dtx_reindex:1,
				 sc_dtx_reindex_abort:1,
				 sc_dtx_cos_shutdown:1,
				 sc_closing:1,
				 sc_props_fetched:1,
				 sc_stopping:1,
<<<<<<< HEAD
				 sc_scrubbing:1;
=======
				 sc_vos_agg_active:1;
>>>>>>> e1205045
	uint32_t		 sc_dtx_batched_gen;
	/* Tracks the schedule request for aggregation ULT */
	struct sched_request	*sc_agg_req;

	/* Tracks the schedule request for EC aggregation ULT */
	struct sched_request	*sc_ec_agg_req;
	/*
	 * Snapshot delete HLC (0 means no change), which is used
	 * to compare with the aggregation HLC, so it knows whether the
	 * aggregation needs to be restart from 0.
	 */
	uint64_t		sc_snapshot_delete_hlc;

	/* Upper bound of aggregation epoch, it can be:
	 *
	 * 0			: When snapshot list isn't retrieved yet
	 * DAOS_EPOCH_MAX	: When snapshot list is retrieved
	 * snapshot epoch	: When the snapshot creation is in-progress
	 */
	uint64_t		 sc_aggregation_max;

	uint64_t		*sc_snapshots;
	uint32_t		 sc_snapshots_nr;
	uint32_t		 sc_open;

	uint64_t		 sc_dtx_committable_count;

	/* The global minimum EC aggregation epoch, which will be upper
	 * limit for VOS aggregation, i.e. EC object VOS aggregation can
	 * not cross this limit. For simplification purpose, all objects
	 * VOS aggregation will use this boundary. We will optimize it later.
	 */
	uint64_t		sc_ec_agg_eph_boundry;
	/* The current EC aggregate epoch for this xstream */
	uint64_t		sc_ec_agg_eph;
	/* The objects with committable DTXs in DRAM. */
	daos_handle_t		 sc_dtx_cos_hdl;
	/* The DTX COS-btree. */
	struct btr_root		 sc_dtx_cos_btr;
	/* The global list for committable DTXs. */
	d_list_t		 sc_dtx_cos_list;
	/* The pool map version for the latest DTX resync on the container. */
	uint32_t		 sc_dtx_resync_ver;
	/* the pool map version of updating DAOS_PROP_CO_STATUS prop */
	uint32_t		 sc_status_pm_ver;
	/* flag of CONT_CAPA_READ_DATA/_WRITE_DATA disabled */
	uint32_t		 sc_rw_disabled:1;
};

typedef uint64_t (*agg_param_get_eph_t)(struct ds_cont_child *cont);
struct agg_param {
	void			*ap_data;
	struct ds_cont_child	*ap_cont;
	daos_epoch_t		ap_full_scan_hlc;
	struct sched_request	*ap_req;
	agg_param_get_eph_t	ap_max_eph_get;
	agg_param_get_eph_t	ap_start_eph_get;
	uint32_t		ap_vos_agg:1;
};

typedef int (*cont_aggregate_cb_t)(struct ds_cont_child *cont,
				   daos_epoch_range_t *epr, bool full_scan,
				   struct agg_param *param, uint64_t *msecs);
void
cont_aggregate_interval(struct ds_cont_child *cont, cont_aggregate_cb_t cb,
			struct agg_param *param);
bool agg_rate_ctl(void *arg);
/*
 * Per-thread container handle (memory) object
 *
 * Stores per-thread, per-handle information, such as the container
 * capabilities. References the ds_cont and the ds_pool_child objects.
 */
struct ds_cont_hdl {
	d_list_t		sch_entry;
	uuid_t			sch_uuid;	/* of the container handle */
	uint64_t		sch_flags;	/* user-supplied flags */
	uint64_t		sch_sec_capas;	/* access control capas */
	struct ds_cont_child	*sch_cont;
	int32_t			sch_ref;
};

struct ds_cont_hdl *ds_cont_hdl_lookup(const uuid_t uuid);
void ds_cont_hdl_put(struct ds_cont_hdl *hdl);
void ds_cont_hdl_get(struct ds_cont_hdl *hdl);

int ds_cont_close_by_pool_hdls(uuid_t pool_uuid, uuid_t *pool_hdls,
			       int n_pool_hdls, crt_context_t ctx);
int ds_cont_local_close(uuid_t cont_hdl_uuid);

int ds_cont_child_start_all(struct ds_pool_child *pool_child);
void ds_cont_child_stop_all(struct ds_pool_child *pool_child);

int ds_cont_child_lookup(uuid_t pool_uuid, uuid_t cont_uuid,
			 struct ds_cont_child **ds_cont);
int ds_cont_rf_check(uuid_t pool_uuid);

/** initialize a csummer based on container properties. Will retrieve the
 * checksum related properties from IV
 */
int ds_cont_csummer_init(struct ds_cont_child *cont);
int ds_cont_get_props(struct cont_props *cont_props, uuid_t pool_uuid,
		      uuid_t cont_uuid);

void ds_cont_child_put(struct ds_cont_child *cont);
void ds_cont_child_get(struct ds_cont_child *cont);

int ds_cont_child_open_create(uuid_t pool_uuid, uuid_t cont_uuid,
			      struct ds_cont_child **cont);

typedef int (*cont_iter_cb_t)(uuid_t co_uuid, vos_iter_entry_t *ent, void *arg);
int ds_cont_iter(daos_handle_t ph, uuid_t co_uuid, cont_iter_cb_t callback,
		 void *arg, uint32_t type, uint32_t flags);

/**
 * Query container properties.
 *
 * \param[in]	po_uuid	pool uuid
 * \param[in]	co_uuid	container uuid
 * \param[out]	cont_prop
 *			returned container properties
 *			If it is NULL, return -DER_INVAL;
 *			If cont_prop is non-NULL but its dpp_entries is NULL,
 *			will query all pool properties, DAOS internally
 *			allocates the needed buffers and assign pointer to
 *			dpp_entries.
 *			If cont_prop's dpp_nr > 0 and dpp_entries is non-NULL,
 *			will query the properties for specific dpe_type(s), DAOS
 *			internally allocates the needed buffer for dpe_str or
 *			dpe_val_ptr, if the dpe_type with immediate value then
 *			will directly assign it to dpe_val.
 *			User can free the associated buffer by calling
 *			daos_prop_free().
 *
 * \return		0 if Success, negative if failed.
 */
int ds_cont_fetch_prop(uuid_t po_uuid, uuid_t co_uuid,
		       daos_prop_t *cont_prop);

/** get all snapshots of the container from IV */
int ds_cont_fetch_snaps(struct ds_iv_ns *ns, uuid_t cont_uuid,
			uint64_t **snapshots, int *snap_count);

/** revoke all cached snapshot epochs */
int ds_cont_revoke_snaps(struct ds_iv_ns *ns, uuid_t cont_uuid,
			 unsigned int shortcut, unsigned int sync_mode);

/** find the container open handle from its uuid */
int ds_cont_find_hdl(uuid_t po_uuid, uuid_t coh_uuid,
		     struct ds_cont_hdl **coh_p);

struct csum_recalc {
	struct evt_extent	 cr_log_ext;
	struct evt_extent	*cr_phy_ext;
	struct agg_phy_ent	*cr_phy_ent; /* Incomplete ex vos_aggregate.c */
	struct dcs_csum_info	*cr_phy_csum;
	daos_off_t		 cr_phy_off;
	unsigned int		 cr_prefix_len;
	unsigned int		 cr_suffix_len;
};

struct csum_recalc_args {
	struct bio_sglist	*cra_bsgl;	/* read sgl */
	d_sg_list_t		*cra_sgl;	/* write sgl */
	struct evt_entry_in	*cra_ent_in;    /* coalesced entry */
	struct csum_recalc	*cra_recalcs;   /* recalc info */
	void			*cra_buf;	/* read buffer */
	struct bio_xs_context	*cra_bio_ctxt;	/* used to log error */
	daos_size_t		 cra_seg_size;  /* size of coalesced entry */
	unsigned int		 cra_seg_cnt;   /* # of read segments */
	unsigned int		 cra_buf_len;	/* length of read buffer */
	int			 cra_tgt_id;	/* VOS target ID */
	int			 cra_rc;	/* return code */
	ABT_eventual		 csum_eventual;
};

/* Callback function to pass to vos_aggregation */
void
ds_csum_recalc(void *args);

/* Used for VOS unit tests */
void
ds_csum_agg_recalc(void *args);

int dsc_cont_open(daos_handle_t poh, uuid_t cont_uuid, uuid_t cont_hdl_uuid,
		  unsigned int flags, daos_handle_t *coh);
int dsc_cont_close(daos_handle_t poh, daos_handle_t coh);
struct daos_csummer *dsc_cont2csummer(daos_handle_t coh);
int dsc_cont_get_props(daos_handle_t coh, struct cont_props *props);

void ds_cont_tgt_ec_eph_query_ult(void *data);

#endif /* ___DAOS_SRV_CONTAINER_H_ */<|MERGE_RESOLUTION|>--- conflicted
+++ resolved
@@ -70,11 +70,8 @@
 				 sc_closing:1,
 				 sc_props_fetched:1,
 				 sc_stopping:1,
-<<<<<<< HEAD
+				 sc_vos_agg_active:1,
 				 sc_scrubbing:1;
-=======
-				 sc_vos_agg_active:1;
->>>>>>> e1205045
 	uint32_t		 sc_dtx_batched_gen;
 	/* Tracks the schedule request for aggregation ULT */
 	struct sched_request	*sc_agg_req;
