--- conflicted
+++ resolved
@@ -775,10 +775,6 @@
 	int		pri;
 
 	memset(&mst, 0, sizeof(mst));
-<<<<<<< HEAD
-
-=======
->>>>>>> 2dcd8db4
 	mst.flush_pri = DLOG_WARN;
 
 	env = getenv(D_LOG_FLUSH_ENV);
