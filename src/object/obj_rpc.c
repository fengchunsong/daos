--- conflicted
+++ resolved
@@ -1250,11 +1250,8 @@
 CRT_RPC_DEFINE(obj_query_key, DAOS_ISEQ_OBJ_QUERY_KEY, DAOS_OSEQ_OBJ_QUERY_KEY)
 CRT_RPC_DEFINE(obj_sync, DAOS_ISEQ_OBJ_SYNC, DAOS_OSEQ_OBJ_SYNC)
 CRT_RPC_DEFINE(obj_migrate, DAOS_ISEQ_OBJ_MIGRATE, DAOS_OSEQ_OBJ_MIGRATE)
-<<<<<<< HEAD
 CRT_RPC_DEFINE(obj_ec_agg, DAOS_ISEQ_OBJ_EC_AGG, DAOS_OSEQ_OBJ_EC_AGG)
-=======
 CRT_RPC_DEFINE(obj_cpd, DAOS_ISEQ_OBJ_CPD, DAOS_OSEQ_OBJ_CPD)
->>>>>>> 4fee56c8
 
 
 /* Define for cont_rpcs[] array population below.
@@ -1313,13 +1310,10 @@
 	case DAOS_OBJ_RPC_SYNC:
 		((struct obj_sync_out *)reply)->oso_ret = status;
 		break;
-<<<<<<< HEAD
 	case DAOS_OBJ_RPC_EC_AGGREGATE:
 		((struct obj_ec_agg_out *)reply)->ea_status = status;
-=======
 	case DAOS_OBJ_RPC_CPD:
 		((struct obj_cpd_out *)reply)->oco_ret = status;
->>>>>>> 4fee56c8
 		break;
 	default:
 		D_ASSERT(0);
@@ -1352,13 +1346,10 @@
 		return ((struct obj_query_key_out *)reply)->okqo_ret;
 	case DAOS_OBJ_RPC_SYNC:
 		return ((struct obj_sync_out *)reply)->oso_ret;
-<<<<<<< HEAD
 	case DAOS_OBJ_RPC_EC_AGGREGATE:
 		return ((struct obj_ec_agg_out *)reply)->ea_status;
-=======
 	case DAOS_OBJ_RPC_CPD:
 		return ((struct obj_cpd_out *)reply)->oco_ret;
->>>>>>> 4fee56c8
 	default:
 		D_ASSERT(0);
 	}
@@ -1398,13 +1389,10 @@
 	case DAOS_OBJ_RPC_SYNC:
 		((struct obj_sync_out *)reply)->oso_map_version = map_version;
 		break;
-<<<<<<< HEAD
 	case DAOS_OBJ_RPC_EC_AGGREGATE:
 		((struct obj_ec_agg_out *)reply)->ea_map_ver = map_version;
-=======
 	case DAOS_OBJ_RPC_CPD:
 		((struct obj_cpd_out *)reply)->oco_map_version = map_version;
->>>>>>> 4fee56c8
 		break;
 	default:
 		D_ASSERT(0);
