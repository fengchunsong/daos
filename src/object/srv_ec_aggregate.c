--- conflicted
+++ resolved
@@ -83,12 +83,8 @@
  * in system Xstream.
  */
 struct ec_agg_pool_info {
-<<<<<<< HEAD
 	uuid_t		 api_pool_uuid;		/* open pool, check leader    */
 	uuid_t		 api_poh_uuid;		/* pool handle uuid           */
-=======
-	struct ds_pool	*api_pool;		/* open pool, check leader    */
->>>>>>> 2dc285bc
 	uuid_t		 api_cont_uuid;		/* container uuid             */
 	uuid_t		 api_coh_uuid;		/* container handle uuid      */
 	daos_handle_t	 api_cont_hdl;		/* container handle, returned by
@@ -491,7 +487,6 @@
 					layout->ol_shards[i]->
 					os_shard_data[j].sd_tgt_idx;
 				}
-
 		daos_obj_layout_free(layout);
 	}
 	return rc;
@@ -722,7 +717,7 @@
 }
 
 /* True if all original extents are contained within the current stripe.
- */
+*/
 static bool
 agg_contained(struct ec_agg_entry *entry)
 {
@@ -821,6 +816,7 @@
 					  entry->ae_oid, &epoch_range,
 					  &entry->ae_dkey, &entry->ae_akey,
 					  &recx);
+
 	} else {
 		d_list_for_each_entry(ext, &entry->ae_cur_stripe.as_dextents,
 				      ae_link) {
@@ -847,6 +843,7 @@
 					rc = erc;
 			}
 		}
+
 	}
 out:
 	return rc;
@@ -1984,17 +1981,10 @@
 		goto out;
 	}
 
-<<<<<<< HEAD
-	rc = ds_pool_check_leader(agg_param->ap_pool_info.api_pool_uuid,
-				  &entry->ie_oid, agg_param->
-				  ap_pool_info.api_pool->sp_map_version);
-
-
-=======
 	rc = ds_pool_check_dtx_leader(agg_param->ap_pool_info.api_pool,
-				&entry->ie_oid,
-				agg_param->ap_pool_info.api_pool_version);
->>>>>>> 2dc285bc
+				      &entry->ie_oid, agg_param->
+				      ap_pool_info.api_pool->sp_map_version);
+
 	if (rc == 1 && entry->ie_oid.id_shard >= oca->u.ec.e_k) {
 		agg_reset_entry(&agg_param->ap_agg_entry, entry, oca);
 		rc = 0;
@@ -2108,8 +2098,8 @@
 	int			*status;
 	int			 rc = 0;
 
-	/* The caller holds the pool reference (via @cont). */
-	agg_param.ap_pool_info.api_pool = cont->sc_pool->spc_pool;
+	uuid_copy(agg_param.ap_pool_info.api_pool_uuid,
+		  cont->sc_pool->spc_uuid);
 	uuid_copy(agg_param.ap_pool_info.api_cont_uuid, cont->sc_uuid);
 	agg_param.ap_pool_info.api_pool = cont->sc_pool->spc_pool;
 	agg_param.ap_cont_handle	= cont->sc_hdl;
