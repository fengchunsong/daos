/**
 * (C) Copyright 2016-2021 Intel Corporation.
 *
 * SPDX-License-Identifier: BSD-2-Clause-Patent
 */
/**
 * Implementation for pool specific functions in VOS
 *
 * vos/vos_pool.c
 *
 * Author: Vishwanath Venkatesan <vishwanath.venkatesan@intel.com>
 */
#define D_LOGFAC	DD_FAC(vos)

#include <daos/common.h>
#include <daos_srv/vos.h>
#include <daos_srv/ras.h>
#include <daos_errno.h>
#include <gurt/hash.h>
#include <sys/stat.h>
#include <sys/types.h>
#include <sys/mman.h>
#include <sys/time.h>
#include <sys/resource.h>
#include <vos_layout.h>
#include <vos_internal.h>
#include <errno.h>
#include <unistd.h>
#include <string.h>
#include <fcntl.h>

#include <daos_pool.h>
#include <daos_srv/policy.h>

/* NB: None of pmemobj_create/open/close is thread-safe */
pthread_mutex_t vos_pmemobj_lock = PTHREAD_MUTEX_INITIALIZER;

int
vos_pool_settings_init(void)
{
	int					rc;
	enum pobj_arenas_assignment_type	atype;

	atype = POBJ_ARENAS_ASSIGNMENT_GLOBAL;

	rc = pmemobj_ctl_set(NULL, "heap.arenas_assignment_type", &atype);
	if (rc != 0)
		D_ERROR("Could not configure PMDK for global arena: %s\n",
			strerror(errno));

	return rc;
}

static inline PMEMobjpool *
vos_pmemobj_create(const char *path, const char *layout, size_t poolsize,
		   mode_t mode)
{
	PMEMobjpool *pop;

	D_MUTEX_LOCK(&vos_pmemobj_lock);
	pop = pmemobj_create(path, layout, poolsize, mode);
	D_MUTEX_UNLOCK(&vos_pmemobj_lock);
	return pop;
}

static inline PMEMobjpool *
vos_pmemobj_open(const char *path, const char *layout)
{
	PMEMobjpool *pop;

	D_MUTEX_LOCK(&vos_pmemobj_lock);
	pop = pmemobj_open(path, layout);
	D_MUTEX_UNLOCK(&vos_pmemobj_lock);
	return pop;
}

static inline void
vos_pmemobj_close(PMEMobjpool *pop)
{
	D_MUTEX_LOCK(&vos_pmemobj_lock);
	pmemobj_close(pop);
	D_MUTEX_UNLOCK(&vos_pmemobj_lock);
}

static inline struct vos_pool_df *
vos_pool_pop2df(PMEMobjpool *pop)
{
	TOID(struct vos_pool_df) pool_df;

	pool_df = POBJ_ROOT(pop, struct vos_pool_df);
	return D_RW(pool_df);
}

static struct vos_pool *
pool_hlink2ptr(struct d_ulink *hlink)
{
	D_ASSERT(hlink != NULL);
	return container_of(hlink, struct vos_pool, vp_hlink);
}

static void
vos_delete_blob(uuid_t pool_uuid)
{
	struct bio_xs_context	*xs_ctxt = vos_xsctxt_get();
	int			 rc;

	/* NVMe device isn't configured */
	if (!bio_nvme_configured() || xs_ctxt == NULL)
		return;

	D_DEBUG(DB_MGMT, "Deleting blob for xs:%p pool:"DF_UUID"\n",
		xs_ctxt, DP_UUID(pool_uuid));

	rc = bio_blob_delete(pool_uuid, xs_ctxt);
	if (rc)
		D_ERROR("Deleting blob for xs:%p pool="DF_UUID" failed: "DF_RC"\n",
			xs_ctxt, DP_UUID(pool_uuid), DP_RC(rc));
}

static void
pool_hop_free(struct d_ulink *hlink)
{
	struct vos_pool	*pool = pool_hlink2ptr(hlink);
	int		 rc;

	D_ASSERT(pool->vp_opened == 0);
	D_ASSERT(!gc_have_pool(pool));

	if (pool->vp_io_ctxt != NULL) {
		rc = bio_ioctxt_close(pool->vp_io_ctxt,
				      pool->vp_pool_df->pd_nvme_sz == 0);
		if (rc)
			D_ERROR("Closing VOS I/O context:%p pool:"DF_UUID" : "
				DF_RC"\n", pool->vp_io_ctxt,
				DP_UUID(pool->vp_id), DP_RC(rc));
		else
			D_DEBUG(DB_MGMT, "Closed VOS I/O context:%p pool:"
				DF_UUID"\n",
				pool->vp_io_ctxt, DP_UUID(pool->vp_id));
	}

	if (pool->vp_vea_info != NULL)
		vea_unload(pool->vp_vea_info);

	if (daos_handle_is_valid(pool->vp_cont_th))
		dbtree_close(pool->vp_cont_th);

	if (pool->vp_size != 0) {
		rc = munlock((void *)pool->vp_umm.umm_base, pool->vp_size);
		if (rc != 0)
			D_WARN("Failed to unlock pool memory at "DF_X64": errno=%d (%s)\n",
			       pool->vp_umm.umm_base, errno, strerror(errno));
		else
			D_DEBUG(DB_MGMT, "Unlocked VOS pool memory: "DF_U64" bytes at "DF_X64"\n",
				pool->vp_size, pool->vp_umm.umm_base);
	}
	if (pool->vp_uma.uma_pool)
		vos_pmemobj_close(pool->vp_uma.uma_pool);

	vos_dedup_fini(pool);

	if (pool->vp_dying)
		vos_delete_blob(pool->vp_id);

	D_FREE(pool);
}

static struct d_ulink_ops   pool_uuid_hops = {
	.uop_free       = pool_hop_free,
};

/** allocate DRAM instance of vos pool */
static int
pool_alloc(uuid_t uuid, struct vos_pool **pool_p)
{
	struct vos_pool		*pool;

	D_ALLOC_PTR(pool);
	if (pool == NULL)
		return -DER_NOMEM;

	d_uhash_ulink_init(&pool->vp_hlink, &pool_uuid_hops);
	D_INIT_LIST_HEAD(&pool->vp_gc_link);
	D_INIT_LIST_HEAD(&pool->vp_gc_cont);
	uuid_copy(pool->vp_id, uuid);

	*pool_p = pool;
	return 0;
}

static int
pool_link(struct vos_pool *pool, struct d_uuid *ukey, daos_handle_t *poh)
{
	int	rc;

	rc = d_uhash_link_insert(vos_pool_hhash_get(), ukey, NULL,
				 &pool->vp_hlink);
	if (rc) {
		D_ERROR("uuid hash table insert failed: "DF_RC"\n", DP_RC(rc));
		D_GOTO(failed, rc);
	}
	*poh = vos_pool2hdl(pool);
	return 0;
failed:
	return rc;
}

static int
pool_lookup(struct d_uuid *ukey, struct vos_pool **pool)
{
	struct d_ulink *hlink;

	hlink = d_uhash_link_lookup(vos_pool_hhash_get(), ukey, NULL);
	if (hlink == NULL) {
		D_DEBUG(DB_MGMT, "can't find "DF_UUID"\n", DP_UUID(ukey->uuid));
		return -DER_NONEXIST;
	}

	*pool = pool_hlink2ptr(hlink);
	return 0;
}

static int
vos_blob_format_cb(void *cb_data, struct umem_instance *umem)
{
	struct bio_blob_hdr	*blob_hdr = cb_data;
	struct bio_xs_context	*xs_ctxt = vos_xsctxt_get();
	struct bio_io_context	*ioctxt;
	int			 rc;

	/* Create a bio_io_context to get the blob */
	rc = bio_ioctxt_open(&ioctxt, xs_ctxt, umem, blob_hdr->bbh_pool, false);
	if (rc) {
		D_ERROR("Failed to create an I/O context for writing blob "
			"header: "DF_RC"\n", DP_RC(rc));
		return rc;
	}

	/* Write the blob header info to blob offset 0 */
	rc = bio_write_blob_hdr(ioctxt, blob_hdr);
	if (rc)
		D_ERROR("Failed to write header for blob:"DF_U64" : "DF_RC"\n",
			blob_hdr->bbh_blob_id, DP_RC(rc));

	rc = bio_ioctxt_close(ioctxt, false);
	if (rc)
		D_ERROR("Failed to free I/O context: "DF_RC"\n", DP_RC(rc));

	return rc;
}

/**
 * Unmap (TRIM) the extent being freed
 */
static int
vos_blob_unmap_cb(uint64_t off, uint64_t cnt, void *data)
{
	struct bio_io_context	*ioctxt = data;
	int			 rc;

	/* unmap unused pages for NVMe media to perform more efficiently */
	rc = bio_blob_unmap(ioctxt, off, cnt);
	if (rc)
		D_ERROR("Failed to unmap blob\n");

	return rc;
}

static int pool_open(PMEMobjpool *ph, struct vos_pool_df *pool_df, uuid_t uuid,
		     unsigned int flags, void *metrics, daos_handle_t *poh);

int
vos_pool_create(const char *path, uuid_t uuid, daos_size_t scm_sz,
		daos_size_t nvme_sz, unsigned int flags, daos_handle_t *poh)
{
	PMEMobjpool		*ph;
	struct umem_attr	 uma = {0};
	struct umem_instance	 umem = {0};
	struct vos_pool_df	*pool_df;
	struct bio_xs_context	*xs_ctxt = vos_xsctxt_get();
	struct bio_blob_hdr	 blob_hdr;
	daos_handle_t		 hdl;
	struct d_uuid		 ukey;
	struct vos_pool		*pool = NULL;
	int			 rc = 0, enabled = 1;

	if (!path || uuid_is_null(uuid))
		return -DER_INVAL;

	D_DEBUG(DB_MGMT, "Pool Path: %s, size: "DF_U64":"DF_U64", "
		"UUID: "DF_UUID"\n", path, scm_sz, nvme_sz, DP_UUID(uuid));

	if (flags & VOS_POF_SMALL)
		flags |= VOS_POF_EXCL;

	uuid_copy(ukey.uuid, uuid);
	rc = pool_lookup(&ukey, &pool);
	if (rc == 0) {
		D_ASSERT(pool != NULL);
		D_ERROR("Found already opened(%d) pool:%p dying(%d)\n",
			pool->vp_opened, pool, pool->vp_dying);
		vos_pool_decref(pool);
		return -DER_EXIST;
	}

	/* Path must be a file with a certain size when size argument is 0 */
	if (!scm_sz && access(path, F_OK) == -1) {
		D_ERROR("File not accessible (%d) when size is 0\n", errno);
		return daos_errno2der(errno);
	}

	ph = vos_pmemobj_create(path, POBJ_LAYOUT_NAME(vos_pool_layout), scm_sz,
				0600);
	if (!ph) {
		rc = errno;
		D_ERROR("Failed to create pool %s, size="DF_U64": %s\n", path,
			scm_sz, pmemobj_errormsg());
		return daos_errno2der(rc);
	}

	rc = pmemobj_ctl_set(ph, "stats.enabled", &enabled);
	if (rc) {
		D_ERROR("Enable SCM usage statistics failed. "DF_RC"\n",
			DP_RC(rc));
		rc = umem_tx_errno(rc);
		goto close;
	}

	pool_df = vos_pool_pop2df(ph);

	/* If the file is fallocated separately we need the fallocated size
	 * for setting in the root object.
	 */
	if (!scm_sz) {
		struct stat lstat;

		rc = stat(path, &lstat);
		if (rc != 0)
			D_GOTO(close, rc = daos_errno2der(errno));
		scm_sz = lstat.st_size;
	}

	uma.uma_id = UMEM_CLASS_PMEM;
	uma.uma_pool = ph;

	rc = umem_class_init(&uma, &umem);
	if (rc != 0)
		goto close;

	rc = umem_tx_begin(&umem, NULL);
	if (rc != 0)
		goto close;

	rc = umem_tx_add_ptr(&umem, pool_df, sizeof(*pool_df));
	if (rc != 0)
		goto end;

	memset(pool_df, 0, sizeof(*pool_df));
	rc = dbtree_create_inplace(VOS_BTR_CONT_TABLE, 0, VOS_CONT_ORDER,
				   &uma, &pool_df->pd_cont_root, &hdl);
	if (rc != 0)
		goto end;

	dbtree_close(hdl);

	uuid_copy(pool_df->pd_id, uuid);
	pool_df->pd_scm_sz	= scm_sz;
	pool_df->pd_nvme_sz	= nvme_sz;
	pool_df->pd_magic	= POOL_DF_MAGIC;
	if (DAOS_FAIL_CHECK(FLC_POOL_DF_VER))
		pool_df->pd_version = 0;
	else
		pool_df->pd_version = POOL_DF_VERSION;

	gc_init_pool(&umem, pool_df);
end:
	/**
	 * The transaction can in reality be aborted
	 * only when there is no memory, either due
	 * to loss of power or no more memory in pool
	 */
	if (rc == 0)
		rc = umem_tx_commit(&umem);
	else
		rc = umem_tx_abort(&umem, rc);

	if (rc != 0) {
		D_ERROR("Initialize pool root error: "DF_RC"\n", DP_RC(rc));
		goto close;
	}

	/* SCM only pool or NVMe device isn't configured */
	if (nvme_sz == 0 || !bio_nvme_configured())
		goto open;

	/* Create SPDK blob on NVMe device */
	D_DEBUG(DB_MGMT, "Creating blob for xs:%p pool:"DF_UUID"\n",
		xs_ctxt, DP_UUID(uuid));
	rc = bio_blob_create(uuid, xs_ctxt, nvme_sz);
	if (rc != 0) {
		D_ERROR("Error creating blob for xs:%p pool:"DF_UUID" "
			""DF_RC"\n", xs_ctxt, DP_UUID(uuid), DP_RC(rc));
		goto close;
	}

	/* Format SPDK blob header */
	blob_hdr.bbh_blk_sz = VOS_BLK_SZ;
	blob_hdr.bbh_hdr_sz = VOS_BLOB_HDR_BLKS;
	uuid_copy(blob_hdr.bbh_pool, uuid);

	/* Format SPDK blob*/
	rc = vea_format(&umem, vos_txd_get(), &pool_df->pd_vea_df, VOS_BLK_SZ,
			VOS_BLOB_HDR_BLKS, nvme_sz, vos_blob_format_cb,
			&blob_hdr, false);
	if (rc) {
		D_ERROR("Format blob error for xs:%p pool:"DF_UUID" "DF_RC"\n",
			xs_ctxt, DP_UUID(uuid), DP_RC(rc));
		/* Destroy the SPDK blob on error */
		rc = bio_blob_delete(uuid, xs_ctxt);
		goto close;
	}

open:
	/* If the caller does not want a VOS pool handle, we're done. */
	if (poh == NULL)
		goto close;

	/* Create a VOS pool handle using ph. */
	rc = pool_open(ph, pool_df, uuid, flags, NULL, poh);
	ph = NULL;

close:
	/* Close this local handle, if it hasn't been consumed nor already
	 * been closed by pool_open upon error.
	 */
	if (ph != NULL)
		vos_pmemobj_close(ph);
	return rc;
}

/**
 * kill the pool before destroy:
 * - detach from GC, delete SPDK blob
 */
int
vos_pool_kill(uuid_t uuid)
{
	struct d_uuid	ukey;
	int		rc;

	uuid_copy(ukey.uuid, uuid);
	while (1) {
		struct vos_pool	*pool = NULL;

		rc = pool_lookup(&ukey, &pool);
		if (rc) {
			D_ASSERT(rc == -DER_NONEXIST);
			rc = 0;
			break;
		}

		D_ASSERT(pool != NULL);
		if (gc_have_pool(pool)) {
			/* still pinned by GC, un-pin it because there is no
			 * need to run GC for this pool anymore.
			 */
			gc_del_pool(pool);
			vos_pool_decref(pool); /* -1 for lookup */
			continue;	/* try again */
		}
		pool->vp_dying = 1;
		vos_pool_decref(pool); /* -1 for lookup */

		D_WARN(DF_UUID": Open reference exists, pool destroy is deferred\n",
		       DP_UUID(uuid));
		VOS_NOTIFY_RAS_EVENTF(RAS_POOL_DEFER_DESTROY, RAS_TYPE_INFO, RAS_SEV_WARNING,
				      NULL, NULL, NULL, NULL, &ukey.uuid, NULL, NULL, NULL, NULL,
				      "pool:"DF_UUID" destroy is deferred", DP_UUID(uuid));
		/* Blob destroy will be deferred to last vos_pool ref drop */
		return -DER_BUSY;
	}
	D_DEBUG(DB_MGMT, "No open handles, OK to delete\n");

	vos_delete_blob(uuid);
	return 0;
}

/**
 * Destroy a Versioning Object Storage Pool (VOSP) and revoke all its handles
 */
int
vos_pool_destroy(const char *path, uuid_t uuid)
{
	int	rc;

	D_DEBUG(DB_MGMT, "delete path: %s UUID: "DF_UUID"\n",
		path, DP_UUID(uuid));

	rc = vos_pool_kill(uuid);
	if (rc)
		return rc;

	/**
	 * NB: no need to explicitly destroy container index table because
	 * pool file removal will do this for free.
	 */
	if (daos_file_is_dax(path)) {
		int	 fd;
		int	 len = 2 * (1 << 20UL);
		void	*addr;

		fd = open(path, O_RDWR);
		if (fd < 0) {
			if (errno == ENOENT)
				D_GOTO(exit, rc = 0);

			D_ERROR("Failed to open %s: %d\n", path, errno);
			D_GOTO(exit, rc = daos_errno2der(errno));
		}

		addr = mmap(NULL, len, PROT_READ|PROT_WRITE, MAP_SHARED, fd, 0);
		if (addr == MAP_FAILED) {
			close(fd);
			D_ERROR("Failed to mmap %s, len:%d: %d\n", path, len,
				errno);
			D_GOTO(exit, rc = daos_errno2der(errno));
		}
		memset((char *)addr, 0, len);

		rc = munmap(addr, len);
		if (rc) {
			close(fd);
			D_ERROR("Failed to munmap %s: %d\n", path, errno);
			D_GOTO(exit, rc = daos_errno2der(errno));
		}
		close(fd);
	} else {
		rc = remove(path);
		if (rc) {
			if (errno == ENOENT)
				D_GOTO(exit, rc = 0);
			D_ERROR("Failure deleting file from PMEM: %s\n",
				strerror(errno));
		}
	}
exit:
	return rc;
}

static int
set_slab_prop(int id, struct pobj_alloc_class_desc *slab)
{
	struct daos_tree_overhead	ovhd = { 0 };
	int				tclass, *size, rc;

	if (id == VOS_SLAB_OBJ_DF) {
		slab->unit_size = sizeof(struct vos_obj_df);
		goto done;
	}

	size = &ovhd.to_leaf_overhead.no_size;

	switch (id) {
	case VOS_SLAB_OBJ_NODE:
		tclass = VOS_TC_OBJECT;
		break;
	case VOS_SLAB_KEY_NODE:
		tclass = VOS_TC_DKEY;
		break;
	case VOS_SLAB_SV_NODE:
		tclass = VOS_TC_SV;
		break;
	case VOS_SLAB_EVT_NODE:
		tclass = VOS_TC_ARRAY;
		break;
	case VOS_SLAB_EVT_NODE_SM:
		tclass = VOS_TC_ARRAY;
		size = &ovhd.to_int_node_size;
		break;
	case VOS_SLAB_EVT_DESC:
		tclass = VOS_TC_ARRAY;
		size = &ovhd.to_record_msize;
		break;
	default:
		D_ERROR("Invalid slab ID: %d\n", id);
		return -DER_INVAL;
	}

	rc = vos_tree_get_overhead(0, tclass, 0, &ovhd);
	if (rc)
		return rc;

	slab->unit_size = *size;
done:
	D_ASSERT(slab->unit_size > 0);
	D_DEBUG(DB_MGMT, "Slab ID:%d, Size:%lu\n", id, slab->unit_size);

	slab->alignment = 0;
	slab->units_per_block = 1000;
	slab->header_type = POBJ_HEADER_NONE;

	return 0;
}

static int
vos_register_slabs(struct umem_attr *uma)
{
	struct pobj_alloc_class_desc	*slab;
	int				 i, rc, j;
	bool				 skip_set;

	D_ASSERT(uma->uma_pool != NULL);
	for (i = 0; i < VOS_SLAB_MAX; i++) {
		slab = &uma->uma_slabs[i];

		D_ASSERT(slab->class_id == 0);
		rc = set_slab_prop(i, slab);
		if (rc) {
			D_ERROR("Failed to get unit size %d. rc:%d\n", i, rc);
			return rc;
		}

		skip_set = false;
		for (j = 0; j < i; j++) {
			if (uma->uma_slabs[j].unit_size == slab->unit_size) {
				/** PMDK will fail to register a new slab of the same size
				 *  so reuse the class id
				 */
				slab->class_id = uma->uma_slabs[j].class_id;
				skip_set = true;
				D_ASSERT(slab->class_id != 0);
				break;
			}
		}

		if (skip_set)
			continue;

		rc = pmemobj_ctl_set(uma->uma_pool, "heap.alloc_class.new.desc",
				     slab);
		if (rc) {
			D_ERROR("Failed to register VOS slab %d. rc:%d\n",
				i, rc);
			rc = umem_tx_errno(rc);
			return rc;
		}
		D_ASSERT(slab->class_id != 0);
	}

	return 0;
}

enum {
	/** Memory locking flag not initialized */
	LM_FLAG_UNINIT,
	/** Memory locking disabled */
	LM_FLAG_DISABLED,
	/** Memory locking enabled */
	LM_FLAG_ENABLED
};

static void
lock_pool_memory(struct vos_pool *pool)
{
	static		 int lock_mem = LM_FLAG_UNINIT;
	struct rlimit	 rlim;
	int		 rc;

	if (lock_mem == LM_FLAG_UNINIT) {
		rc = getrlimit(RLIMIT_MEMLOCK, &rlim);
		if (rc != 0) {
			D_WARN("getrlimit() failed; errno=%d (%s)\n", errno, strerror(errno));
			lock_mem = LM_FLAG_DISABLED;
			return;
		}

		if (rlim.rlim_cur != RLIM_INFINITY || rlim.rlim_max != RLIM_INFINITY) {
			D_WARN("Infinite rlimit not detected, not locking VOS pool memory\n");
			lock_mem = LM_FLAG_DISABLED;
			return;
		}

		lock_mem = LM_FLAG_ENABLED;
	}

	if (lock_mem == LM_FLAG_DISABLED)
		return;

	rc = mlock((void *)pool->vp_umm.umm_base, pool->vp_pool_df->pd_scm_sz);
	if (rc != 0) {
		D_WARN("Could not lock memory for VOS pool "DF_U64" bytes at "DF_X64
		       "; errno=%d (%s)\n", pool->vp_pool_df->pd_scm_sz, pool->vp_umm.umm_base,
		       errno, strerror(errno));
		return;
	}

	/* Only save the size if the locking was successful */
	pool->vp_size = pool->vp_pool_df->pd_scm_sz;
	D_DEBUG(DB_MGMT, "Locking VOS pool in memory "DF_U64" bytes at "DF_X64"\n", pool->vp_size,
		pool->vp_umm.umm_base);
}

/*
 * If successful, this function consumes ph, and closes it upon any error.
 * So the caller shall not close ph in any case.
 */
static int
pool_open(PMEMobjpool *ph, struct vos_pool_df *pool_df, uuid_t uuid,
	  unsigned int flags, void *metrics, daos_handle_t *poh)
{
	struct bio_xs_context	*xs_ctxt;
	struct vos_pool		*pool = NULL;
	struct umem_attr	*uma;
	struct d_uuid		 ukey;
	int			 rc;

	/* Create a new handle during open */
	rc = pool_alloc(uuid, &pool); /* returned with refcount=1 */
	if (rc != 0) {
		D_ERROR("Error allocating pool handle\n");
		vos_pmemobj_close(ph);
		return rc;
	}

	uma = &pool->vp_uma;
	uma->uma_id = UMEM_CLASS_PMEM;
	uma->uma_pool = ph;

	rc = vos_register_slabs(uma);
	if (rc) {
		D_ERROR("Register slabs failed. rc:%d\n", rc);
		D_GOTO(failed, rc);
	}

	/* initialize a umem instance for later btree operations */
	rc = umem_class_init(uma, &pool->vp_umm);
	if (rc != 0) {
		D_ERROR("Failed to instantiate umem: "DF_RC"\n", DP_RC(rc));
		D_GOTO(failed, rc);
	}

	/* Cache container table btree hdl */
	rc = dbtree_open_inplace_ex(&pool_df->pd_cont_root, &pool->vp_uma,
				    DAOS_HDL_INVAL, pool, &pool->vp_cont_th);
	if (rc) {
		D_ERROR("Container Tree open failed\n");
		D_GOTO(failed, rc);
	}

	xs_ctxt = vos_xsctxt_get();

	D_DEBUG(DB_MGMT, "Opening VOS I/O context for xs:%p pool:"DF_UUID"\n",
		xs_ctxt, DP_UUID(uuid));
	rc = bio_ioctxt_open(&pool->vp_io_ctxt, xs_ctxt, &pool->vp_umm, uuid,
			     pool_df->pd_nvme_sz == 0);
	if (rc) {
		D_ERROR("Failed to open VOS I/O context for xs:%p "
			"pool:"DF_UUID" rc="DF_RC"\n", xs_ctxt, DP_UUID(uuid),
			DP_RC(rc));
		goto failed;
	}

	if (bio_nvme_configured() && pool_df->pd_nvme_sz != 0) {
		struct vea_unmap_context	 unmap_ctxt;
		struct vos_pool_metrics		*vp_metrics = metrics;
		void				*vea_metrics = NULL;

		if (vp_metrics)
			vea_metrics = vp_metrics->vp_vea_metrics;
		/* set unmap callback fp */
		unmap_ctxt.vnc_unmap = vos_blob_unmap_cb;
		unmap_ctxt.vnc_data = pool->vp_io_ctxt;
		rc = vea_load(&pool->vp_umm, vos_txd_get(), &pool_df->pd_vea_df,
			      &unmap_ctxt, vea_metrics, &pool->vp_vea_info);
		if (rc) {
			D_ERROR("Failed to load block space info: "DF_RC"\n",
				DP_RC(rc));
			goto failed;
		}
	}

	rc = vos_dedup_init(pool);
	if (rc)
		goto failed;

	/* Insert the opened pool to the uuid hash table */
	uuid_copy(ukey.uuid, uuid);
	rc = pool_link(pool, &ukey, poh);
	if (rc) {
		D_ERROR("Error inserting into vos DRAM hash\n");
		D_GOTO(failed, rc);
	}

	pool->vp_dtx_committed_count = 0;
	pool->vp_pool_df = pool_df;
	pool->vp_opened = 1;
	pool->vp_excl = !!(flags & VOS_POF_EXCL);
	pool->vp_small = !!(flags & VOS_POF_SMALL);

	vos_space_sys_init(pool);
	/* Ensure GC is triggered after server restart */
	gc_add_pool(pool);
	lock_pool_memory(pool);
	D_DEBUG(DB_MGMT, "Opened pool %p\n", pool);
	return 0;
failed:
	vos_pool_decref(pool); /* -1 for myself */
	return rc;
}

int
vos_pool_open_metrics(const char *path, uuid_t uuid, unsigned int flags, void *metrics,
		      daos_handle_t *poh)
{
	struct vos_pool_df	*pool_df;
	struct vos_pool		*pool = NULL;
	struct d_uuid		 ukey;
	PMEMobjpool		*ph;
	int			 rc, enabled = 1;

	if (path == NULL || poh == NULL) {
		D_ERROR("Invalid parameters.\n");
		return -DER_INVAL;
	}

	uuid_copy(ukey.uuid, uuid);
	D_DEBUG(DB_MGMT, "Pool Path: %s, UUID: "DF_UUID"\n", path,
		DP_UUID(uuid));

	if (flags & VOS_POF_SMALL)
		flags |= VOS_POF_EXCL;

	rc = pool_lookup(&ukey, &pool);
	if (rc == 0) {
		D_ASSERT(pool != NULL);
		D_DEBUG(DB_MGMT, "Found already opened(%d) pool : %p\n",
			pool->vp_opened, pool);
		if (pool->vp_dying) {
			D_ERROR("Found dying pool : %p\n", pool);
			vos_pool_decref(pool);
			return -DER_BUSY;
		}
		if ((flags & VOS_POF_EXCL) || pool->vp_excl) {
			vos_pool_decref(pool);
			return -DER_BUSY;
		}
		pool->vp_opened++;
		*poh = vos_pool2hdl(pool);
		return 0;
	}

	ph = vos_pmemobj_open(path, POBJ_LAYOUT_NAME(vos_pool_layout));
	if (ph == NULL) {
		rc = errno;
		D_ERROR("Error in opening the pool "DF_UUID": %s\n",
			DP_UUID(uuid), pmemobj_errormsg());
		return daos_errno2der(rc);
	}

	rc = pmemobj_ctl_set(ph, "stats.enabled", &enabled);
	if (rc) {
		D_ERROR("Enable SCM usage statistics failed. rc:%d\n",
			umem_tx_errno(rc));
		goto out;
	}

	pool_df = vos_pool_pop2df(ph);
	if (pool_df->pd_magic != POOL_DF_MAGIC) {
		D_CRIT("Unknown DF magic %x\n", pool_df->pd_magic);
		rc = -DER_DF_INVAL;
		goto out;
	}

	if (pool_df->pd_version > POOL_DF_VERSION ||
	    pool_df->pd_version < POOL_DF_VER_1) {
		D_ERROR("Unsupported DF version %x\n", pool_df->pd_version);
		/** Send a RAS notification */
		vos_report_layout_incompat("VOS pool", pool_df->pd_version,
					   POOL_DF_VER_1, POOL_DF_VERSION,
					   &ukey.uuid);
		rc = -DER_DF_INCOMPT;
		goto out;
	}

	if (uuid_compare(uuid, pool_df->pd_id)) {
		D_ERROR("Mismatch uuid, user="DF_UUIDF", pool="DF_UUIDF"\n",
			DP_UUID(uuid), DP_UUID(pool_df->pd_id));
		rc = -DER_ID_MISMATCH;
		goto out;
	}

	rc = pool_open(ph, pool_df, uuid, flags, metrics, poh);
	ph = NULL;

out:
	/* Close this local handle, if it hasn't been consumed nor already
	 * been closed by pool_open upon error.
	 */
	if (ph != NULL)
		vos_pmemobj_close(ph);
	return rc;
}

int
vos_pool_open(const char *path, uuid_t uuid, unsigned int flags, daos_handle_t *poh)
{
	return vos_pool_open_metrics(path, uuid, flags, NULL, poh);
}

/**
 * Close a VOSP, all opened containers sharing this pool handle
 * will be revoked.
 */
int
vos_pool_close(daos_handle_t poh)
{
	struct vos_pool	*pool;

	pool = vos_hdl2pool(poh);
	if (pool == NULL) {
		D_ERROR("Cannot close a NULL handle\n");
		return -DER_NO_HDL;
	}
	D_DEBUG(DB_MGMT, "Close opened(%d) pool "DF_UUID" (%p).\n",
		pool->vp_opened, DP_UUID(pool->vp_id), pool);

	D_ASSERT(pool->vp_opened > 0);
	pool->vp_opened--;

	/* If the last reference is holding by GC */
	if (pool->vp_opened == 1 && gc_have_pool(pool))
		gc_del_pool(pool);
	else if (pool->vp_opened == 0)
		vos_pool_hash_del(pool);

	vos_pool_decref(pool); /* -1 for myself */
	return 0;
}

/**
 * Query attributes and statistics of the current pool
 */
int
vos_pool_query(daos_handle_t poh, vos_pool_info_t *pinfo)
{
	struct vos_pool		*pool;
	struct vos_pool_df	*pool_df;
	int			 rc;

	pool = vos_hdl2pool(poh);
	if (pool == NULL)
		return -DER_NO_HDL;

	pool_df = pool->vp_pool_df;

	D_ASSERT(pinfo != NULL);
	pinfo->pif_cont_nr = pool_df->pd_cont_nr;
	pinfo->pif_gc_stat = pool->vp_gc_stat;

	rc = vos_space_query(pool, &pinfo->pif_space, true);
	if (rc)
		D_ERROR("Query pool "DF_UUID" failed. "DF_RC"\n",
			DP_UUID(pool->vp_id), DP_RC(rc));
	return rc;
}

int
vos_pool_query_space(uuid_t pool_id, struct vos_pool_space *vps)
{
	struct vos_pool	*pool = NULL;
	struct d_uuid	 ukey;
	int		 rc;

	uuid_copy(ukey.uuid, pool_id);
	rc = pool_lookup(&ukey, &pool);
	if (rc) {
		return rc;
	} else if (pool->vp_dying) {
		vos_pool_decref(pool);
		return -DER_NONEXIST;
	}

	D_ASSERT(pool != NULL);
	rc = vos_space_query(pool, vps, false);
	vos_pool_decref(pool);
	return rc;
}

int
vos_pool_space_sys_set(daos_handle_t poh, daos_size_t *space_sys)
{
	struct vos_pool	*pool = vos_hdl2pool(poh);

	if (pool == NULL)
		return -DER_NO_HDL;
	if (space_sys == NULL)
		return -DER_INVAL;

	return vos_space_sys_set(pool, space_sys);
}

int
vos_pool_ctl(daos_handle_t poh, enum vos_pool_opc opc, void *param)
{
	struct vos_pool		*pool;
	int			i;
	struct policy_desc_t	*p;

	pool = vos_hdl2pool(poh);
	if (pool == NULL)
		return -DER_NO_HDL;

	switch (opc) {
	default:
		return -DER_NOSYS;
	case VOS_PO_CTL_RESET_GC:
		memset(&pool->vp_gc_stat, 0, sizeof(pool->vp_gc_stat));
		break;
<<<<<<< HEAD
	case VOS_PO_CTL_VEA_PLUG:
		if (pool->vp_vea_info != NULL)
			vea_flush(pool->vp_vea_info, true);
		break;
	case VOS_PO_CTL_VEA_UNPLUG:
		if (pool->vp_vea_info != NULL)
			vea_flush(pool->vp_vea_info, false);
		break;
	case VOS_PO_CTL_SET_POLICY:
		if (param == NULL)
			return -DER_INVAL;

		p = param;
		pool->vp_policy_desc.policy = p->policy;

		for (i = 0; i < DAOS_MEDIA_POLICY_PARAMS_MAX; i++)
			pool->vp_policy_desc.params[i] = p->params[i];

		break;
=======
>>>>>>> ac3c72f7
	}

	return 0;
}<|MERGE_RESOLUTION|>--- conflicted
+++ resolved
@@ -1016,15 +1016,6 @@
 	case VOS_PO_CTL_RESET_GC:
 		memset(&pool->vp_gc_stat, 0, sizeof(pool->vp_gc_stat));
 		break;
-<<<<<<< HEAD
-	case VOS_PO_CTL_VEA_PLUG:
-		if (pool->vp_vea_info != NULL)
-			vea_flush(pool->vp_vea_info, true);
-		break;
-	case VOS_PO_CTL_VEA_UNPLUG:
-		if (pool->vp_vea_info != NULL)
-			vea_flush(pool->vp_vea_info, false);
-		break;
 	case VOS_PO_CTL_SET_POLICY:
 		if (param == NULL)
 			return -DER_INVAL;
@@ -1036,8 +1027,6 @@
 			pool->vp_policy_desc.params[i] = p->params[i];
 
 		break;
-=======
->>>>>>> ac3c72f7
 	}
 
 	return 0;
