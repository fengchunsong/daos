#!python
# (C) Copyright 2016-2021 Intel Corporation.
#
# SPDX-License-Identifier: BSD-2-Clause-Patent
#
"""Build self test"""

import os
import daos_build

SELF_TEST = 'self_test.c'
LIB_CONFIG_INI = 'src/configini.c'
LIB_CONFIG_CNF = 'etc/selftest.cnf'
LIB_CONFIG_ECNF = 'etc/selftest_expected.cnf'

# Function to filter out gcc flags from this compilation env
def remove_certain_gcc_flags(str):
    import re
    r = re.compile("\-Wframe\-larger\-than\=")
    if r.match(str):
        return False
    else:
        return True

def scons():
    """scons function"""

    Import('env', 'prereqs', 'cart_lib', 'gurt_lib')

    tenv = env.Clone()

<<<<<<< HEAD
    tenv.AppendUnique(CPPPATH=['#/src/utils/self_test/src'])
=======
    prereqs.require(tenv, 'pmdk')
>>>>>>> 9916e14f
    tenv.AppendUnique(CPPPATH=['#/src/cart', '#/src/tests/ftest/cart'])
    tenv.AppendUnique(LIBS=['cart', 'gurt', 'pthread', 'm'])
    prereqs.require(tenv, 'mercury')
    tenv.AppendUnique(LIBPATH=['#/src/cart'])
    tenv.AppendUnique(FLAGS='-pthread')

    self_test = daos_build.program(tenv, [SELF_TEST, LIB_CONFIG_INI])
    tenv.Requires(self_test, [cart_lib, gurt_lib])

    tenv.Install(os.path.join("$PREFIX", 'bin'), self_test)
    tenv.Install(os.path.join("$PREFIX", 'etc'), LIB_CONFIG_CNF)
    tenv.Install(os.path.join("$PREFIX", 'etc'), LIB_CONFIG_ECNF)

if __name__ == "SCons.Script":
    scons()<|MERGE_RESOLUTION|>--- conflicted
+++ resolved
@@ -28,12 +28,9 @@
     Import('env', 'prereqs', 'cart_lib', 'gurt_lib')
 
     tenv = env.Clone()
+    prereqs.require(tenv, 'pmdk')
 
-<<<<<<< HEAD
     tenv.AppendUnique(CPPPATH=['#/src/utils/self_test/src'])
-=======
-    prereqs.require(tenv, 'pmdk')
->>>>>>> 9916e14f
     tenv.AppendUnique(CPPPATH=['#/src/cart', '#/src/tests/ftest/cart'])
     tenv.AppendUnique(LIBS=['cart', 'gurt', 'pthread', 'm'])
     prereqs.require(tenv, 'mercury')
