--- conflicted
+++ resolved
@@ -18,11 +18,7 @@
 from job_manager_utils import Mpirun
 from command_utils_base import CommandFailure
 from mpio_utils import MpioUtils
-<<<<<<< HEAD
-import queue as queue
-=======
 import queue
->>>>>>> 72644dae
 
 
 class NvmePoolCapacity(TestWithServers):
