/*
 * (C) Copyright 2018-2020 Intel Corporation.
 *
 * Licensed under the Apache License, Version 2.0 (the "License");
 * you may not use this file except in compliance with the License.
 * You may obtain a copy of the License at
 *
 * http://www.apache.org/licenses/LICENSE-2.0
 *
 * Unless required by applicable law or agreed to in writing, software
 * distributed under the License is distributed on an "AS IS" BASIS,
 * WITHOUT WARRANTIES OR CONDITIONS OF ANY KIND, either express or implied.
 * See the License for the specific language governing permissions and
 * limitations under the License.
 *
 * GOVERNMENT LICENSE RIGHTS-OPEN SOURCE SOFTWARE
 * The Government's rights to use, modify, reproduce, release, perform, display,
 * or disclose this software are subject to the terms of the Apache License as
 * provided in Contract No. 8F-30005.
 * Any reproduction of computer software, computer software documentation, or
 * portions thereof marked with this legend must also reproduce the markings.
 */
/**
 * Basic CORPC test with pre-forward callbacks. Rank0 sends CORPC request to
 * other ranks. All ranks verify that pre-forward callback is called prior
 * to main callback.
 */

#include <stdlib.h>
#include <stdio.h>
#include <unistd.h>
#include <assert.h>
#include <sys/stat.h>
#include "tests_common.h"

static bool pre_forward_called;
static bool hdlr_called;
static bool post_reply_called;

static int
corpc_aggregate(crt_rpc_t *src, crt_rpc_t *result, void *priv)
{
	return 0;
}

static int
corpc_pre_forward(crt_rpc_t *rpc, void *arg)
{
	DBG_PRINT("Pre-forward called\n");

	if (hdlr_called == true) {
		D_ERROR("Handler called before pre-forward callback\n");
		assert(0);
	}

	pre_forward_called = true;
	return 0;
}

static int
corpc_post_reply(crt_rpc_t *rpc, void *arg)
{
	DBG_PRINT("Post-reply called\n");
	post_reply_called = true;
	return 0;
}

struct crt_corpc_ops corpc_set_ivns_ops = {
	.co_aggregate = corpc_aggregate,
	.co_pre_forward = corpc_pre_forward,
	.co_post_reply = corpc_post_reply,
};

static void
test_basic_corpc_hdlr(crt_rpc_t *rpc)
{
	int rc;

	DBG_PRINT("Handler called\n");
	if (pre_forward_called == false) {
		D_ERROR("Handler called before pre-forward callback\n");
		assert(0);
	}

	rc = crt_reply_send(rpc);
	assert(rc == 0);

	tc_progress_stop();
}

#define TEST_BASIC_CORPC 0xC1

#define TEST_CORPC_PREFWD_BASE 0x010000000
#define TEST_CORPC_PREFWD_VER  0

#define CRT_ISEQ_BASIC_CORPC	/* input fields */		 \
	((uint32_t)		(unused)		CRT_VAR)

#define CRT_OSEQ_BASIC_CORPC	/* output fields */		 \
	((uint32_t)		(unused)		CRT_VAR)

CRT_RPC_DECLARE(basic_corpc, CRT_ISEQ_BASIC_CORPC, CRT_OSEQ_BASIC_CORPC)
CRT_RPC_DEFINE(basic_corpc, CRT_ISEQ_BASIC_CORPC, CRT_OSEQ_BASIC_CORPC)

static void
corpc_response_hdlr(const struct crt_cb_info *info)
{
	tc_progress_stop();
}

static struct crt_proto_rpc_format my_proto_rpc_fmt_basic_corpc[] = {
	{
		.prf_flags	= 0,
		.prf_req_fmt	= &CQF_basic_corpc,
		.prf_hdlr	= test_basic_corpc_hdlr,
		.prf_co_ops	= &corpc_set_ivns_ops,
	}
};

static struct crt_proto_format my_proto_fmt_basic_corpc = {
	.cpf_name = "my-proto-basic_corpc",
	.cpf_ver = TEST_CORPC_PREFWD_VER,
	.cpf_count = ARRAY_SIZE(my_proto_rpc_fmt_basic_corpc),
	.cpf_prf = &my_proto_rpc_fmt_basic_corpc[0],
	.cpf_base = TEST_CORPC_PREFWD_BASE,
};

int main(void)
{
	int		rc;
	crt_context_t	g_main_ctx;
	d_rank_list_t	*rank_list;
	d_rank_list_t	excluded_membs;
	d_rank_t	excluded_ranks = {0};
	crt_rpc_t	*rpc;
	d_rank_t	my_rank;
	crt_group_t	*grp;
	char		*env_self_rank;
	char		*grp_cfg_file;
	pthread_t	progress_thread;

	excluded_membs.rl_nr = 1;
	excluded_membs.rl_ranks = &excluded_ranks;

	env_self_rank = getenv("CRT_L_RANK");
	my_rank = atoi(env_self_rank);

	/* rank, num_attach_retries, is_server, assert_on_error */
	tc_test_init(my_rank, 20, true, true);

	rc = d_log_init();
	assert(rc == 0);

	rc = crt_init(NULL, CRT_FLAG_BIT_SERVER |
			CRT_FLAG_BIT_AUTO_SWIM_DISABLE);
	assert(rc == 0);

	rc = crt_proto_register(&my_proto_fmt_basic_corpc);
	assert(rc == 0);

	rc = crt_context_create(&g_main_ctx);
	assert(rc == 0);

	rc = pthread_create(&progress_thread, 0,
			tc_progress_fn, &g_main_ctx);
	if (rc != 0) {
		D_ERROR("pthread_create() failed; rc=%d\n", rc);
		assert(0);
	}

	grp_cfg_file = getenv("CRT_L_GRP_CFG");

	rc = crt_rank_self_set(my_rank);
	if (rc != 0) {
		D_ERROR("crt_rank_self_set(%d) failed; rc=%d\n",
			my_rank, rc);
		assert(0);
	}

	grp = crt_group_lookup(NULL);
	if (!grp) {
		D_ERROR("Failed to lookup group\n");
		assert(0);
	}

	/* load group info from a config file and delete file upon return */
	rc = tc_load_group_from_file(grp_cfg_file, g_main_ctx, grp, my_rank,
					true);
	if (rc != 0) {
		D_ERROR("tc_load_group_from_file() failed; rc=%d\n", rc);
		assert(0);
	}

	if (my_rank == 0) {
		rc = crt_group_ranks_get(grp, &rank_list);
		if (rc != 0) {
			D_ERROR("crt_group_ranks_get() failed; rc=%d\n", rc);
			assert(0);
		}

		sleep(2);
<<<<<<< HEAD
		rc = tc_wait_for_ranks(g_main_ctx, grp, rank_list, 0,
				1, 10, 100.0);
=======
		rc = tc_wait_for_ranks(g_main_ctx, grp, rank_list,
				       0, 1, 10, 100.0);
>>>>>>> e3a7049e
		if (rc != 0) {
			D_ERROR("wait_for_ranks() failed; rc=%d\n", rc);
			assert(0);
		}

		d_rank_list_free(rank_list);
		rank_list = NULL;
<<<<<<< HEAD
	}
=======
>>>>>>> e3a7049e

		DBG_PRINT("Rank 0 sending CORPC call\n");
		rc = crt_corpc_req_create(g_main_ctx, NULL, &excluded_membs,
			CRT_PROTO_OPC(TEST_CORPC_PREFWD_BASE,
				TEST_CORPC_PREFWD_VER, 0), NULL, 0, 0,
			crt_tree_topo(CRT_TREE_KNOMIAL, 4), &rpc);
		assert(rc == 0);

		rc = crt_req_send(rpc, corpc_response_hdlr, NULL);
		assert(rc == 0);
	}

	pthread_join(progress_thread, NULL);
	DBG_PRINT("Test finished\n");

	if (my_rank != 0) {
		if (!post_reply_called) {
			D_ERROR("post_reply callback was not called\n");
			assert(0);
		}
	}

	rc = crt_finalize();
	assert(rc == 0);

	d_log_fini();

	return 0;
}<|MERGE_RESOLUTION|>--- conflicted
+++ resolved
@@ -199,13 +199,8 @@
 		}
 
 		sleep(2);
-<<<<<<< HEAD
-		rc = tc_wait_for_ranks(g_main_ctx, grp, rank_list, 0,
-				1, 10, 100.0);
-=======
 		rc = tc_wait_for_ranks(g_main_ctx, grp, rank_list,
 				       0, 1, 10, 100.0);
->>>>>>> e3a7049e
 		if (rc != 0) {
 			D_ERROR("wait_for_ranks() failed; rc=%d\n", rc);
 			assert(0);
@@ -213,10 +208,6 @@
 
 		d_rank_list_free(rank_list);
 		rank_list = NULL;
-<<<<<<< HEAD
-	}
-=======
->>>>>>> e3a7049e
 
 		DBG_PRINT("Rank 0 sending CORPC call\n");
 		rc = crt_corpc_req_create(g_main_ctx, NULL, &excluded_membs,
