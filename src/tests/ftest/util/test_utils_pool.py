#!/usr/bin/python
"""
  (C) Copyright 2018-2021 Intel Corporation.

  SPDX-License-Identifier: BSD-2-Clause-Patent
"""
import os
from time import sleep, time
import ctypes
import json

from test_utils_base import TestDaosApiBase
from avocado import fail_on
from command_utils import BasicParameter, CommandFailure
from pydaos.raw import (DaosApiError, DaosPool, c_uuid_to_str, daos_cref)
from general_utils import check_pool_files, DaosTestError, run_command
from env_modules import load_mpi
from server_utils_base import ServerFailed, AutosizeCancel
from dmg_utils import DmgCommand


class TestPool(TestDaosApiBase):
    # pylint: disable=too-many-public-methods
    """A class for functional testing of DaosPools objects."""

    def __init__(self, context, dmg_command, cb_handler=None,
                 label_generator=None):
        # pylint: disable=unused-argument
        """Initialize a TestPool object.

        Args:
            context (DaosContext): The daos environment and other info. Use
                self.context when calling from a test.
            dmg_command (DmgCommand): DmgCommand used to call dmg command. This
                value can be obtained by calling self.get_dmg_command() from a
                test. It'll return the object with -l <Access Point host:port>
                and --insecure.
            cb_handler (CallbackHandler, optional): callback object to use with
                the API methods. Defaults to None.
            label_generator (LabelGenerator, optional): Generates label by
                adding number to the end of the prefix set in self.label.
                There's a link between label_generator and label. If the label
                is used as it is, i.e., not None, label_generator must be
                provided in order to call create(). Defaults to None.
        """
        super().__init__("/run/pool/*", cb_handler)
        self.context = context
        self.uid = os.geteuid()
        self.gid = os.getegid()

        self.mode = BasicParameter(None)
        self.name = BasicParameter(None)            # server group name
        self.svcn = BasicParameter(None)
        self.target_list = BasicParameter(None)
        self.nranks = BasicParameter(None)
        self.size = BasicParameter(None)
        self.tier_ratio = BasicParameter(None)
        self.scm_size = BasicParameter(None)
        self.nvme_size = BasicParameter(None)
        self.prop_name = BasicParameter(None)       # name of property to be set
        self.prop_value = BasicParameter(None)      # value of property
        self.properties = BasicParameter(None)      # string of cs name:value
        self.rebuild_timeout = BasicParameter(None)
        self.pool_query_timeout = BasicParameter(None)
        self.acl_file = BasicParameter(None)
        self.label = BasicParameter(None, "TestLabel")
        self.label_generator = label_generator

        # Optional TestPool parameters used to autosize the dmg pool create
        # 'size', 'scm_size', and/or 'nvme_size' values:
        #   server_index: TestWithServers.server_managers list index
        #   quantity:     number of pools to account for in sizing
        #   min_targets:  minimum number of targets allowed
        self.server_index = BasicParameter(None, 0)
        self.quantity = BasicParameter(None, 1)
        self.min_targets = BasicParameter(None, 1)

        self.pool = None
        self.info = None
        self.svc_ranks = None
        self.connected = False
        # Flag to allow the non-create operations to use UUID. e.g., if you want
        # to destroy the pool with UUID, set this to False, then call destroy().
        self.use_label = True

        self._dmg = None
        self.dmg = dmg_command

        self.query_data = []

    def get_params(self, test):
        """Get values for all of the command params from the yaml file.

        Autosize any size/scm_size/nvme_size parameter whose value ends in "%".
        Also create a unique label by adding the incremented number prefix.

        Args:
            test (Test): avocado Test object
        """
        super().get_params(test)

        # Autosize any size/scm_size/nvme_size parameters
        # pylint: disable=too-many-boolean-expressions
        if ((self.size.value is not None and str(self.size.value).endswith("%"))
                or (self.scm_size.value is not None
                    and str(self.scm_size.value).endswith("%"))
                or (self.nvme_size.value is not None
                    and str(self.nvme_size.value).endswith("%"))):
            index = self.server_index.value
            try:
                params = test.server_managers[index].autosize_pool_params(
                    size=self.size.value,
                    tier_ratio=self.tier_ratio.value,
                    scm_size=self.scm_size.value,
                    nvme_size=self.nvme_size.value,
                    min_targets=self.min_targets.value,
                    quantity=self.quantity.value)
            except ServerFailed as error:
                test.fail(
                    "Failure autosizing pool parameters: {}".format(error))
            except AutosizeCancel as error:
                test.cancel(error)

            # Update the pool parameters with any autosized values
            for name in params:
                test_pool_param = getattr(self, name)
                test_pool_param.update(params[name], name)

                # Cache the autosized value so we do not calculate it again
                # pylint: disable=protected-access
                cache_id = (name, self.namespace, test_pool_param._default)
                test.params._cache[cache_id] = params[name]

        # Use a unique pool label if using pool labels
        if self.label.value is not None:
            if not isinstance(self.label_generator, LabelGenerator):
                raise CommandFailure(
                    "Unable to create a unique pool label; " +\
                        "Undefined label_generator")
            self.label.update(self.label_generator.get_label(self.label.value))

    @property
    def uuid(self):
        """Get the pool UUID.

        Returns:
            str: pool UUID

        """
        uuid = None
        if self.pool and self.pool.uuid:
            uuid = self.pool.get_uuid_str()
        return uuid

    @uuid.setter
    def uuid(self, value):
        """Set the pool UUID.

        Args:
            value (str): pool UUID
        """
        if self.pool:
            self.pool.set_uuid_str(value)

    @property
    def identifier(self):
        """Get the pool uuid or label.

        Returns:
            str: pool label if using labels and one is defined; otherwise the
                pool uuid

        """
        identifier = self.uuid
        if self.use_label and self.label.value is not None:
            identifier = self.label.value
        return identifier

    @property
    def dmg(self):
        """Get the DmgCommand object.

        Returns:
            DmgCommand: the dmg command object assigned to this class

        """
        return self._dmg

    @dmg.setter
    def dmg(self, value):
        """Set the DmgCommand object.

        Args:
            value (DmgCommand): dmg command object to use with this class

        Raises:
            TypeError: Raised if value is not DmgCommand object.

        """
        if not isinstance(value, DmgCommand):
            raise TypeError("Invalid 'dmg' object type: {}".format(type(value)))
        self._dmg = value

    @fail_on(CommandFailure)
    @fail_on(DaosApiError)
    def create(self):
        """Create a pool with dmg.

        To use dmg, the test needs to set dmg_command through the constructor.
        For example,

            self.pool = TestPool(self.context, DmgCommand(self.bin))

        If it wants to use --nsvc option, it needs to set the value to
        svcn.value. Otherwise, 1 is used. If it wants to use --group, it needs
        to set groupname.value. If it wants to use --user, it needs to set
        username.value. If it wants to add other options, directly set it
        to self.dmg.action_command. Refer dmg_utils.py pool_create method for
        more details.

        To test the negative case on create, the test needs to catch
        CommandFailure. Thus, we need to make more than one line modification
        to the test only for this purpose.
        Currently, pool_svc is the only test that needs this change.
        """
        self.destroy()
        if self.target_list.value is not None:
            self.log.info(
                "Creating a pool on targets %s", self.target_list.value)
        else:
            self.log.info("Creating a pool")

        self.pool = DaosPool(self.context)

        kwargs = {
            "uid": self.uid,
            "gid": self.gid,
            "size": self.size.value,
            "tier_ratio": self.tier_ratio.value,
            "scm_size": self.scm_size.value,
            "nranks": self.nranks.value,
            "properties": self.properties.value,
            "acl_file": self.acl_file.value,
            "label": self.label.value
        }
        for key in ("target_list", "svcn", "nvme_size"):
            value = getattr(self, key).value
            if value is not None:
                kwargs[key] = value

        # Create a pool with the dmg command and store its CmdResult
        self._log_method("dmg.pool_create", kwargs)
        data = self.dmg.pool_create(**kwargs)

        if self.dmg.result.exit_status == 0:
            # Convert the string of service replicas from the dmg command
            # output into an ctype array for the DaosPool object using the
            # same technique used in DaosPool.create().
            service_replicas = [
                int(value) for value in data["svc"].split(",")]
            rank_t = ctypes.c_uint * len(service_replicas)
            rank = rank_t(*service_replicas)
            rl_ranks = ctypes.POINTER(ctypes.c_uint)(rank)
            self.pool.svc = daos_cref.RankList(
                rl_ranks, len(service_replicas))

            # Set UUID and attached to the DaosPool object
            self.uuid = data["uuid"]
            self.pool.attached = 1

        # Set the TestPool attributes for the created pool
        if self.pool.attached:
            self.svc_ranks = [
                int(self.pool.svc.rl_ranks[index])
                for index in range(self.pool.svc.rl_nr)]

    @fail_on(DaosApiError)
    def connect(self, permission=2):
        """Connect to the pool.

        Args:
            permission (int, optional): connect permission. Defaults to 2.

        Returns:
            bool: True if the pool has been connected; False if the pool was
                already connected or the pool is not defined.

        """
        if self.pool and not self.connected:
            kwargs = {"flags": permission}
            self.log.info(
                "Connecting to pool %s with permission %s (flag: %s)",
                self.uuid, permission, kwargs["flags"])
            self._call_method(self.pool.connect, kwargs)
            self.connected = True
            return True
        return False

    @fail_on(DaosApiError)
    def disconnect(self):
        """Disconnect from connected pool.

        Returns:
            bool: True if the pool has been disconnected; False if the pool was
                already disconnected or the pool is not defined.

        """
        if self.pool and self.connected:
            self.log.info("Disconnecting from pool %s", self.uuid)
            self._call_method(self.pool.disconnect, {})
            self.connected = False
            return True
        return False

    @fail_on(CommandFailure)
    @fail_on(DaosApiError)
    def destroy(self, force=1, disconnect=1):
        """Destroy the pool with either API or dmg.

        It uses control_method member previously set, so if you want to use the
        other way for some reason, update it before calling this method.

        Args:
            force (int, optional): force flag. Defaults to 1.
            disconnect (int, optional): disconnect flag. Defaults to 1.

        Returns:
            bool: True if the pool has been destroyed; False if the pool is not
                defined.

        """
        status = False
        if self.pool:
            if disconnect:
                self.disconnect()
            if self.pool.attached:
                self.log.info("Destroying pool %s", self.identifier)

                # Destroy the pool with the dmg command.
                self.dmg.pool_destroy(pool=self.identifier, force=force)
                status = True

            self.pool = None
            self.info = None
            self.svc_ranks = None

        return status

    @fail_on(CommandFailure)
    def set_property(self, prop_name=None, prop_value=None):
        """Set Property.

        It sets property for a given pool uuid using dmg.

        Args:
            prop_name (str, optional): pool property name. Defaults to
                None, which uses the TestPool.prop_name.value
            prop_value (str, optional): value to be set for the property.
                Defaults to None, which uses the TestPool.prop_value.value
        """
        if self.pool:
            self.log.info("Set-prop for Pool: %s", self.identifier)

            # If specific values are not provided, use the class values
            if prop_name is None:
                prop_name = self.prop_name.value
            if prop_value is None:
                prop_value = self.prop_value.value
            self.dmg.pool_set_prop(self.identifier, prop_name, prop_value)

    @fail_on(CommandFailure)
    def get_property(self, prop_name):
        """Get Property.

        It gets property for a given pool uuid using dmg.

        Args:
            prop_name (str): Name of the pool property.

        Returns:
            prop_value (str): Return pool property value.

        """
        prop_value = ""
        if self.pool:
            self.log.info("Get-prop for Pool: %s", self.identifier)

            if self.control_method.value == self.USE_DMG and self.dmg:
                # If specific property are not provided, get all the property
                self.dmg.pool_get_prop(self.identifier, prop_name)

                if self.dmg.result.exit_status == 0:
                    prop_value = json.loads(
                        self.dmg.result.stdout)['response'][0]['value']

            elif self.control_method.value == self.USE_DMG:
                self.log.error("Error: Undefined dmg command")

            else:
                self.log.error(
                    "Error: Undefined control_method: %s",
                    self.control_method.value)
        return prop_value

    @fail_on(CommandFailure)
    def evict(self):
        """Evict all pool connections to a DAOS pool."""
        if self.pool:
            self.log.info(
                "Evict all pool connections for pool: %s", self.identifier)

            self.dmg.pool_evict(self.identifier)

    @fail_on(DaosApiError)
    def get_info(self):
        """Query the pool for information.

        Sets the self.info attribute.
        """
        if self.pool:
            self.connect()
            self._call_method(self.pool.pool_query, {})
            self.info = self.pool.pool_info

    def check_pool_info(self, pi_uuid=None, pi_ntargets=None, pi_nnodes=None,
                        pi_ndisabled=None, pi_map_ver=None, pi_leader=None,
                        pi_bits=None):
        # pylint: disable=unused-argument
        """Check the pool info attributes.

        Note:
            Arguments may also be provided as a string with a number preceded
            by '<', '<=', '>', or '>=' for other comparisons besides the
            default '=='.

        Args:
            pi_uuid (str, optional): pool uuid. Defaults to None.
            pi_ntargets (int, optional): number of targets. Defaults to None.
            pi_nnodes (int, optional): number of nodes. Defaults to None.
            pi_ndisabled (int, optional): number of disabled. Defaults to None.
            pi_map_ver (int, optional): pool map version. Defaults to None.
            pi_leader (int, optional): pool leader. Defaults to None.
            pi_bits (int, optional): pool bits. Defaults to None.

        Note:
            Arguments may also be provided as a string with a number preceded
            by '<', '<=', '>', or '>=' for other comparisons besides the
            default '=='.

        Returns:
            bool: True if at least one expected value is specified and all the
                specified values match; False otherwise

        """
        self.get_info()
        checks = [
            (key,
             c_uuid_to_str(getattr(self.info, key))
             if key == "pi_uuid" else getattr(self.info, key),
             val)
            for key, val in list(locals().items())
            if key != "self" and val is not None]
        return self._check_info(checks)

    def check_pool_space(self, ps_free_min=None, ps_free_max=None,
                         ps_free_mean=None, ps_ntargets=None, ps_padding=None):
        # pylint: disable=unused-argument
        """Check the pool info space attributes.

        Note:
            Arguments may also be provided as a string with a number preceded
            by '<', '<=', '>', or '>=' for other comparisons besides the
            default '=='.

        Args:
            ps_free_min (list, optional): minimum free space per device.
                Defaults to None.
            ps_free_max (list, optional): maximum free space per device.
                Defaults to None.
            ps_free_mean (list, optional): mean free space per device.
                Defaults to None.
            ps_ntargets (int, optional): number of targets. Defaults to None.
            ps_padding (int, optional): space padding. Defaults to None.

        Note:
            Arguments may also be provided as a string with a number preceded
            by '<', '<=', '>', or '>=' for other comparisons besides the
            default '=='.

        Returns:
            bool: True if at least one expected value is specified and all the
                specified values match; False otherwise

        """
        self.get_info()
        checks = []
        for key in ("ps_free_min", "ps_free_max", "ps_free_mean"):
            val = locals()[key]
            if isinstance(val, list):
                for index, item in val:
                    checks.append((
                        "{}[{}]".format(key, index),
                        getattr(self.info.pi_space, key)[index],
                        item))
        for key in ("ps_ntargets", "ps_padding"):
            val = locals()[key]
            if val is not None:
                checks.append(key, getattr(self.info.pi_space, key), val)
        return self._check_info(checks)

    def check_pool_daos_space(self, s_total=None, s_free=None):
        # pylint: disable=unused-argument
        """Check the pool info daos space attributes.

        Note:
            Arguments may also be provided as a string with a number preceded
            by '<', '<=', '>', or '>=' for other comparisons besides the
            default '=='.

        Args:
            s_total (list, optional): total space per device. Defaults to None.
            s_free (list, optional): free space per device. Defaults to None.

        Note:
            Arguments may also be provided as a string with a number preceded
            by '<', '<=', '>', or '>=' for other comparisons besides the
            default '=='.

        Returns:
            bool: True if at least one expected value is specified and all the
                specified values match; False otherwise

        """
        self.get_info()
        checks = [
            ("{}_{}".format(key, index),
             getattr(self.info.pi_space.ps_space, key)[index],
             item)
            for key, val in list(locals().items())
            if key != "self" and val is not None
            for index, item in enumerate(val)]
        return self._check_info(checks)

    def check_rebuild_status(self, rs_version=None, rs_seconds=None,
                             rs_errno=None, rs_running=None, rs_padding32=None,
                             rs_fail_rank=None, rs_toberb_obj_nr=None,
                             rs_obj_nr=None, rs_rec_nr=None, rs_size=None):
        # pylint: disable=unused-argument
        # pylint: disable=too-many-arguments
        """Check the pool info rebuild attributes.

        Note:
            Arguments may also be provided as a string with a number preceded
            by '<', '<=', '>', or '>=' for other comparisons besides the
            default '=='.

        Args:
            rs_version (int, optional): rebuild version. Defaults to None.
            rs_seconds (int, optional): rebuild seconds. Defaults to None.
            rs_errno (int, optional): rebuild error number. Defaults to None.
            rs_running (int, optional): rebuild done flag. Defaults to None.
            rs_padding32 (int, optional): padding. Defaults to None.
            rs_fail_rank (int, optional): rebuild fail target. Defaults to None.
            rs_toberb_obj_nr (int, optional): number of objects to be rebuilt.
                Defaults to None.
            rs_obj_nr (int, optional): number of rebuilt objects.
                Defaults to None.
            rs_rec_nr (int, optional): number of rebuilt records.
                Defaults to None.
            rs_size (int, optional): size of all rebuilt records.

        Note:
            Arguments may also be provided as a string with a number preceded
            by '<', '<=', '>', or '>=' for other comparisons besides the
            default '=='.

        Returns:
            bool: True if at least one expected value is specified and all the
                specified values match; False otherwise

        """
        self.get_info()
        checks = [
            (key, getattr(self.info.pi_rebuild_st, key), val)
            for key, val in list(locals().items())
            if key != "self" and val is not None]
        return self._check_info(checks)

    def rebuild_complete(self):
        """Determine if the pool rebuild is complete.

        Returns:
            bool: True if pool rebuild is complete; False otherwise

        """
        status = False

        if self.control_method.value == self.USE_API:
            self.display_pool_rebuild_status()
<<<<<<< HEAD
            status = self.info.pi_rebuild_st.rs_running == 1
        elif self.control_method.value == self.USE_DMG and self.dmg:
=======
            status = self.info.pi_rebuild_st.rs_done == 1
        elif self.control_method.value == self.USE_DMG:
>>>>>>> 930126b8
            self.set_query_data()
            self.log.info(
                "Pool %s query data: %s\n", self.uuid, self.query_data)
            status = self.query_data["response"]["rebuild"]["state"] == "done"
        else:
            self.log.error(
                "Error: Undefined control_method: %s",
                self.control_method.value)

        return status

    def get_rebuild_state(self, verbose=True):
        """Get the rebuild state from the dmg pool query.

        Args:
            verbose (bool, optional): whether to display the rebuild data. Defaults to True.

        Returns:
            [type]: [description]
        """
        self.set_query_data()
        try:
            if verbose:
                self.log.info(
                    "Pool %s query rebuild data: %s\n",
                    self.uuid, self.query_data["response"]["rebuild"])
            return self.query_data["response"]["rebuild"]["state"]
        except KeyError as error:
            self.log.error("Unable to detect rebuild state: %s", error)
            return None

    def wait_for_rebuild(self, to_start, interval=1):
        """Wait for the rebuild to start or end.

        Args:
            to_start (bool): whether to wait for rebuild to start or end
            interval (int): number of seconds to wait in between rebuild
                completion checks
        """
        start = time()
        self.log.info(
            "Waiting for rebuild to %s%s ...",
            "start" if to_start else "complete",
            " with a {} second timeout".format(self.rebuild_timeout.value)
            if self.rebuild_timeout.value is not None else "")

        # Expect the state to be 'busy' or 'done' when waiting for rebuild to start or 'done' when
        # waiting for rebuild to complete.
        expected_states = ["busy", "done"] if to_start else ["done"]

        start = time()
        # while self.rebuild_complete() == to_start:
        while self.get_rebuild_state() not in expected_states:
            self.log.info(
                "  Rebuild %s ...",
                "has not yet started" if to_start else "in progress")
            if self.rebuild_timeout.value is not None:
                if time() - start > self.rebuild_timeout.value:
                    raise DaosTestError(
                        "TIMEOUT detected after {} seconds while for waiting "
                        "for rebuild to {}.  This timeout can be adjusted via "
                        "the 'pool/rebuild_timeout' test yaml "
                        "parameter.".format(
                            self.rebuild_timeout.value,
                            "start" if to_start else "complete"))
            sleep(interval)

        self.log.info(
            "Rebuild %s detected", "start" if to_start else "completion")

    @fail_on(CommandFailure)
    def exclude(self, ranks, tgt_idx=None):
        """Manually exclude a rank from this pool.

        Args:
            ranks (list): a list daos server ranks (int) to exclude
            tgt_idx (string, optional): str of targets to exclude on ranks
                ex: "1,2". Defaults to None.
        """
        self.dmg.pool_exclude(self.identifier, ranks, tgt_idx)

    def check_files(self, hosts):
        """Check if pool files exist on the specified list of hosts.

        Args:
            hosts (list): list of hosts

        Returns:
            bool: True if the files for this pool exist on each host; False
                otherwise

        """
        return check_pool_files(self.log, hosts, self.uuid.lower())

    def write_file(self, orterun, processes, hostfile, size, timeout=60):
        """Write a file to the pool.

        Args:
            orterun (str): full path to the orterun command
            processes (int): number of processes to launch
            hosts (list): list of clients from which to write the file
            size (int): size of the file to create in bytes
            timeout (int, optional): number of seconds before timing out the
                command. Defaults to 60 seconds.

        Returns:
            process.CmdResult: command execution result

        """
        self.log.info("Writing %s bytes to pool %s", size, self.uuid)
        env = {
            "DAOS_POOL": self.uuid,
            "PYTHONPATH": os.getenv("PYTHONPATH", "")
        }
        if not load_mpi("openmpi"):
            raise CommandFailure("Failed to load openmpi")

        current_path = os.path.dirname(os.path.abspath(__file__))
        command = "{} --np {} --hostfile {} {} {} testfile".format(
            orterun, processes, hostfile,
            os.path.join(current_path, "write_some_data.py"), size)
        return run_command(command, timeout, True, env=env)

    def get_pool_daos_space(self):
        """Get the pool info daos space attributes as a dictionary.

        Returns:
            dict: a dictionary of lists of the daos space attributes

        """
        self.get_info()
        keys = ("s_total", "s_free")
        return {key: getattr(self.info.pi_space.ps_space, key) for key in keys}

    def get_pool_free_space(self, device="scm"):
        """Get SCM or NVME free space.

        Args:
            device (str, optional): device type, e.g. "scm" or "nvme". Defaults
                to "scm".

        Returns:
            str: free SCM or NVME space

        """
        free_space = "0"
        dev = device.lower()
        daos_space = self.get_pool_daos_space()
        if dev == "scm":
            free_space = daos_space["s_free"][0]
        elif dev == "nvme":
            free_space = daos_space["s_free"][1]
        return free_space

    def display_pool_daos_space(self, msg=None):
        """Display the pool info daos space attributes.

        Args:
            msg (str, optional): optional text to include in the output.
                Defaults to None.
        """
        daos_space = self.get_pool_daos_space()
        sizes = [
            "{}[{}]={}".format(key, index, item)
            for key in sorted(daos_space.keys())
            for index, item in enumerate(daos_space[key])]
        self.log.info(
            "Pool %s space%s:\n  %s", self.uuid,
            " " + msg if isinstance(msg, str) else "", "\n  ".join(sizes))

    def pool_percentage_used(self):
        """Get the pool storage used % for SCM and NVMe.

        Returns:
            dict: a dictionary of SCM/NVMe pool space usage in %(float)

        """
        daos_space = self.get_pool_daos_space()
        pool_percent = {'scm': round(float(daos_space["s_free"][0]) /
                                     float(daos_space["s_total"][0]) * 100, 2),
                        'nvme': round(float(daos_space["s_free"][1]) /
                                      float(daos_space["s_total"][1]) * 100, 2)}
        return pool_percent

    def get_pool_rebuild_status(self):
        """Get the pool info rebuild status attributes as a dictionary.

        Returns:
            dict: a dictionary of lists of the rebuild status attributes

        """
        self.get_info()
        keys = (
            "rs_version", "rs_padding32", "rs_errno", "rs_running",
            "rs_toberb_obj_nr", "rs_obj_nr", "rs_rec_nr")
        return {key: getattr(self.info.pi_rebuild_st, key) for key in keys}

    def display_pool_rebuild_status(self):
        """Display the pool info rebuild status attributes."""
        status = self.get_pool_rebuild_status()
        self.log.info(
            "Pool rebuild status: %s",
            ", ".join(
                ["{}={}".format(key, status[key]) for key in sorted(status)]))

    def read_data_during_rebuild(self, container):
        """Read data from the container while rebuild is active.

        Args:
            container (TestContainer): container from which to read data

        Returns:
            bool: True if all the data is read successfully before rebuild
                completes; False otherwise

        """
        container.open()
        self.log.info(
            "Reading objects in container %s during rebuild", self.uuid)

        # Attempt to read all of the data from the container during rebuild
        index = 0
        status = read_incomplete = index < len(container.written_data)
        while not self.rebuild_complete() and read_incomplete:
            try:
                status &= container.written_data[index].read_object(container)
            except DaosTestError as error:
                self.log.error(str(error))
                status = False
            index += 1
            read_incomplete = index < len(container.written_data)

        # Verify that all of the container data was read successfully
        if read_incomplete:
            self.log.info(
                "Rebuild completed before all the written data could be read - "
                "Currently not reporting this as an error.")
            # status = False
        elif not status:
            self.log.error("Errors detected reading data during rebuild")
        return status

    @fail_on(CommandFailure)
    def set_query_data(self):
        """Execute dmg pool query and store the results.

        Only supported with the dmg control method.
        """
        self.query_data = {}
        if self.pool:
            if self.dmg:
                end_time = None
                if self.pool_query_timeout.value is not None:
                    self.log.info(
                        "Waiting for pool %s query to be responsive with a %s "
                        "second timeout", self.identifier,
                        self.pool_query_timeout.value)
                    end_time = time() + self.pool_query_timeout.value
                while True:
                    try:
                        self.query_data = self.dmg.pool_query(self.identifier)
                        break
                    except CommandFailure as error:
                        if end_time is not None:
                            self.log.info(
                                "Pool %s query still non-responsive: %s",
                                self.identifier, str(error))
                            if time() > end_time:
                                raise CommandFailure(
                                    "TIMEOUT detected after {} seconds while "
                                    "waiting for pool {} query response. This "
                                    "timeout can be adjusted via the "
                                    "'pool/pool_query_timeout' test yaml "
                                    "parameter.".format(
                                        self.pool_query_timeout.value,
                                        self.identifier)) \
                                            from error
                        else:
                            raise CommandFailure(error) from error
            else:
                self.log.error("Error: Undefined dmg command")

    @fail_on(CommandFailure)
    def reintegrate(self, rank, tgt_idx=None):
        """Use dmg to reintegrate the rank and targets into this pool.

        Only supported with the dmg control method.

        Args:
            rank (str): daos server rank to reintegrate
            tgt_idx (str, optional): string of targets to reintegrate on ranks
            ex: "1,2". Defaults to None.
        """
        self.dmg.pool_reintegrate(self.identifier, rank, tgt_idx)

    @fail_on(CommandFailure)
    def drain(self, rank, tgt_idx=None):
        """Use dmg to drain the rank and targets from this pool.

        Only supported with the dmg control method.

        Args:
            rank (str): daos server rank to drain
            tgt_idx (str, optional): string of targets to drain on ranks
                ex: "1,2". Defaults to None.
        """
        self.dmg.pool_drain(self.identifier, rank, tgt_idx)

    def get_acl(self):
        """Get ACL from a DAOS pool.

        Returns:
            str: dmg pool get-acl output.

        """
        return self.dmg.pool_get_acl(pool=self.identifier)

    def update_acl(self, use_acl, entry=None):
        """Update ACL for a DAOS pool.

        Can't use both ACL file and entry, so use_acl = True and entry != None
        isn't allowed.

        Args:
            use_acl (bool): Whether to use the ACL file during the update.
            entry (str, optional): entry to be updated.
        """
        acl_file = None
        if use_acl:
            acl_file = self.acl_file.value
        self.dmg.pool_update_acl(
            pool=self.identifier, acl_file=acl_file, entry=entry)

    def delete_acl(self, principal):
        """Delete ACL from a DAOS pool.

        Args:
            principal (str): principal to be deleted
        """
        self.dmg.pool_delete_acl(pool=self.identifier, principal=principal)

    def overwrite_acl(self):
        """Overwrite ACL in a DAOS pool."""
        if self.acl_file.value:
            self.dmg.pool_overwrite_acl(
                pool=self.identifier, acl_file=self.acl_file.value)
        else:
            self.log.error("self.acl_file isn't defined!")


class LabelGenerator():
    # pylint: disable=too-few-public-methods
    """Generates label used for pool."""

    def __init__(self, value=1):
        """Constructor.

        Args:
            value (int): Number that's attached after the base_label.
        """
        self.value = value

    def get_label(self, base_label):
        """Create a label by adding number after the given base_label.

        Args:
            base_label (str): Label prefix. Don't include space.

        Returns:
            str: Created label.

        """
        label = base_label
        if label is not None:
            label = "_".join([base_label, str(self.value)])
            self.value += 1
        return label<|MERGE_RESOLUTION|>--- conflicted
+++ resolved
@@ -597,13 +597,8 @@
 
         if self.control_method.value == self.USE_API:
             self.display_pool_rebuild_status()
-<<<<<<< HEAD
             status = self.info.pi_rebuild_st.rs_running == 1
-        elif self.control_method.value == self.USE_DMG and self.dmg:
-=======
-            status = self.info.pi_rebuild_st.rs_done == 1
         elif self.control_method.value == self.USE_DMG:
->>>>>>> 930126b8
             self.set_query_data()
             self.log.info(
                 "Pool %s query data: %s\n", self.uuid, self.query_data)
