#!/usr/bin/python
"""
  (C) Copyright 2020-2021 Intel Corporation.

  SPDX-License-Identifier: BSD-2-Clause-Patent
"""
# pylint: disable=too-many-lines
from datetime import datetime
from distutils.spawn import find_executable
import os
import re
import time

from ClusterShell.NodeSet import NodeSet

from command_utils import ExecutableCommand, SystemctlCommand
from command_utils_base import FormattedParameter, EnvironmentVariables
from command_utils_base import CommandFailure
from env_modules import load_mpi
<<<<<<< HEAD
from general_utils import pcmd, run_pcmd
=======
from general_utils import pcmd, run_task, stop_processes
>>>>>>> 5bc3ecb5
from write_host_file import write_host_file


class JobManager(ExecutableCommand):
    """A class for commands with parameters that manage other commands."""

    def __init__(self, namespace, command, job, path="", subprocess=False):
        """Create a JobManager object.

        Args:
            namespace (str): yaml namespace (path to parameters)
            command (str): string of the command to be executed.
            job (ExecutableCommand): command object to manage.
            path (str, optional): path to location of command binary file.
                Defaults to "".
            subprocess (bool, optional): whether the command is run as a
                subprocess. Defaults to False.
        """
        super().__init__(namespace, command, path, subprocess)
        self.job = job
        self._hosts = None

    @property
    def hosts(self):
        """Get the list of hosts associated with this command."""
        return self._hosts

    def __str__(self):
        """Return the command with all of its defined parameters as a string.

        Returns:
            str: the command with all the defined parameters

        """
        commands = [super().__str__(), str(self.job)]
        return " ".join(commands)

    def check_subprocess_status(self, sub_process):
        """Verify command status when called in a subprocess.

        Args:
            sub_process (process.SubProcess): subprocess used to run the command

        Returns:
            bool: whether or not the command progress has been detected

        """
        return self.job.check_subprocess_status(sub_process)

    def assign_hosts(self, hosts, path=None, slots=None):
        """Assign the hosts to use with the command.

        Set the appropriate command line parameter with the specified value.

        Args:
            hosts (list): list of hosts to specify on the command line
            path (str, optional): path to use when specifying the hosts through
                a hostfile. Defaults to None.
            slots (int, optional): number of slots per host to specify in the
                optional hostfile. Defaults to None.
        """

    def assign_processes(self, processes):
        """Assign the number of processes per node.

        Set the appropriate command line parameter with the specified value.

        Args:
            processes (int): number of processes per node
        """

    def assign_environment(self, env_vars, append=False):
        """Assign or add environment variables to the command.

        Args:
            env_vars (EnvironmentVariables): the environment variables to use
                assign or add to the command
            append (bool): whether to assign (False) or append (True) the
                specified environment variables
        """

    def assign_environment_default(self, env_vars):
        """Assign the default environment variables for the command.

        Args:
            env_vars (EnvironmentVariables): the environment variables to
                assign as the default
        """

    def get_subprocess_state(self, message=None):
        """Display the state of the subprocess.

        Args:
            message (str, optional): additional text to include in output.
                Defaults to None.

        Returns:
            list: a list of states for the process found. If the local job
                manager command is running its state will be the first in the
                list. Additional states in the list can typically indicate that
                remote processes were also found to be active.  Active remote
                processes will be indicated by a 'R' state at the end of the
                list.

        """
        # Get/display the state of the local job manager process
        state = super().get_subprocess_state(message)
        if self._process is not None and self._hosts:
            # Determine if the status of the remote job processes on each host
            remote_state = self._get_remote_process_state(message)
            if remote_state:
                # Add a running state to the list of process states if any
                # remote process was found to be active.
                if not state:
                    state = ["?"]
                state.append(remote_state)
        return state

    def _get_remote_process_state(self, message=None):
        """Display the state of the processes running on remote hosts.

        Args:
            message (str, optional): additional text to include in output.
                Defaults to None.

        Returns:
            str: a "R" if any remote processes are found to be active otherwise
                None.

        """
        # Display the status of the remote job processes on each host
        command = "/usr/bin/pgrep -a {}".format(self.job.command_regex)
        self.log.debug(
            "%s processes still running remotely%s:", self.command,
            " {}".format(message) if message else "")
        self.log.debug("Running (on %s): %s", self._hosts, command)
        results = pcmd(self._hosts, command, True, 10, None)

        # The pcmd method will return a dictionary with a single key, e.g.
        # {1: <NodeSet>}, if there are no remote processes running on any of the
        # hosts.  If this value is not returned, indicate there are remote
        # processes running by returning a "R" state.
        return "R" if 1 not in results or len(results) > 1 else None

    def kill(self):
        """Forcibly terminate any job processes running on hosts."""
        regex = self.job.command_regex
        result = stop_processes(self._hosts, regex)
        if 0 in result and len(result) == 1:
            self.log.info(
                "No remote %s processes killed (none found), done.", regex)
        else:
            self.log.info(
                "***At least one remote %s process needed to be killed! Please "
                "investigate/report.***", regex)


class Orterun(JobManager):
    """A class for the orterun job manager command."""

    def __init__(self, job, subprocess=False):
        """Create a Orterun object.

        Args:
            job (ExecutableCommand): command object to manage.
            subprocess (bool, optional): whether the command is run as a
                subprocess. Defaults to False.
        """
        if not load_mpi("openmpi"):
            raise CommandFailure("Failed to load openmpi")

        path = os.path.dirname(find_executable("orterun"))
        super().__init__("/run/orterun/*", "orterun", job, path, subprocess)

        # Default mca values to avoid queue pair errors
        mca_default = {
            "btl_openib_warn_default_gid_prefix": "0",
            "btl": "tcp,self",
            "oob": "tcp",
            "pml": "ob1",
            "btl_tcp_if_include": "eth0",
        }

        self.hostfile = FormattedParameter("--hostfile {}", None)
        self.processes = FormattedParameter("--np {}", 1)
        self.display_map = FormattedParameter("--display-map", False)
        self.map_by = FormattedParameter("--map-by {}", "node")
        self.export = FormattedParameter("-x {}", None)
        self.enable_recovery = FormattedParameter("--enable-recovery", True)
        self.report_uri = FormattedParameter("--report-uri {}", None)
        self.allow_run_as_root = FormattedParameter("--allow-run-as-root", None)
        self.mca = FormattedParameter("--mca {}", mca_default)
        self.pprnode = FormattedParameter("--map-by ppr:{}:node", None)
        self.tag_output = FormattedParameter("--tag-output", True)
        self.ompi_server = FormattedParameter("--ompi-server {}", None)
        self.working_dir = FormattedParameter("-wdir {}", None)

    def assign_hosts(self, hosts, path=None, slots=None):
        """Assign the hosts to use with the command (--hostfile).

        Args:
            hosts (list): list of hosts to specify in the hostfile
            path (str, optional): hostfile path. Defaults to None.
            slots (int, optional): number of slots per host to specify in the
                hostfile. Defaults to None.
        """
        self._hosts = hosts
        kwargs = {"hostlist": self._hosts, "slots": slots}
        if path is not None:
            kwargs["path"] = path
        self.hostfile.value = write_host_file(**kwargs)

    def assign_processes(self, processes):
        """Assign the number of processes per node (-np).

        Args:
            processes (int): number of processes per node
        """
        self.processes.value = processes

    def assign_environment(self, env_vars, append=False):
        """Assign or add environment variables to the command.

        Args:
            env_vars (EnvironmentVariables): the environment variables to use
                assign or add to the command
            append (bool): whether to assign (False) or append (True) the
                specified environment variables
        """
        if append and self.export.value is not None:
            # Convert the current list of environmental variable assignments
            # into an EnvironmentVariables (dict) object.  Then update the
            # dictionary keys with the specified values or add new key value
            # pairs to the dictionary.  Finally convert the updated dictionary
            # back to a list for the parameter assignment.
            original = EnvironmentVariables({
                item.split("=")[0]: item.split("=")[1] if "=" in item else None
                for item in self.export.value})
            original.update(env_vars)
            self.export.value = original.get_list()
        else:
            # Overwrite the environmental variable assignment
            self.export.value = env_vars.get_list()

    def assign_environment_default(self, env_vars):
        """Assign the default environment variables for the command.

        Args:
            env_vars (EnvironmentVariables): the environment variables to
                assign as the default
        """
        self.export.update_default(env_vars.get_list())

    def run(self):
        """Run the orterun command.

        Raises:
            CommandFailure: if there is an error running the command

        """
        if not load_mpi("openmpi"):
            raise CommandFailure("Failed to load openmpi")

        return super().run()


class Mpirun(JobManager):
    """A class for the mpirun job manager command."""

    def __init__(self, job, subprocess=False, mpitype="openmpi"):
        """Create a Mpirun object.

        Args:
            job (ExecutableCommand): command object to manage.
            subprocess (bool, optional): whether the command is run as a
                subprocess. Defaults to False.
        """
        if not load_mpi(mpitype):
            raise CommandFailure("Failed to load {}".format(mpitype))

        path = os.path.dirname(find_executable("mpirun"))
        super().__init__("/run/mpirun", "mpirun", job, path, subprocess)

        mca_default = None
        if mpitype == "openmpi":
            # Default mca values to avoid queue pair errors w/ OpenMPI
            mca_default = {
                "btl_openib_warn_default_gid_prefix": "0",
                "btl": "tcp,self",
                "oob": "tcp",
                "pml": "ob1",
                "btl_tcp_if_include": "eth0",
            }

        self.hostfile = FormattedParameter("-hostfile {}", None)
        self.processes = FormattedParameter("-np {}", 1)
        self.ppn = FormattedParameter("-ppn {}", None)
        self.envlist = FormattedParameter("-envlist {}", None)
        self.mca = FormattedParameter("--mca {}", mca_default)
        self.working_dir = FormattedParameter("-wdir {}", None)
        self.mpitype = mpitype

    def assign_hosts(self, hosts, path=None, slots=None):
        """Assign the hosts to use with the command (-f).

        Args:
            hosts (list): list of hosts to specify in the hostfile
            path (str, optional): hostfile path. Defaults to None.
            slots (int, optional): number of slots per host to specify in the
                hostfile. Defaults to None.
        """
        self._hosts = hosts
        kwargs = {"hostlist": self._hosts, "slots": slots}
        if path is not None:
            kwargs["path"] = path
        self.hostfile.value = write_host_file(**kwargs)

    def assign_processes(self, processes):
        """Assign the number of processes per node (-np).

        Args:
            processes (int): number of processes per node
        """
        self.processes.value = processes

    def assign_environment(self, env_vars, append=False):
        """Assign or add environment variables to the command.

        Args:
            env_vars (EnvironmentVariables): the environment variables to use
                assign or add to the command
            append (bool): whether to assign (False) or append (True) the
                specified environment variables
        """
        # Pass the environment variables via the process.run method env argument
        if append and self.env is not None:
            # Update the existing dictionary with the new values
            self.env.update(env_vars)
        else:
            # Overwrite/create the dictionary of environment variables
            self.env = EnvironmentVariables(env_vars)

    def assign_environment_default(self, env_vars):
        """Assign the default environment variables for the command.

        Args:
            env_vars (EnvironmentVariables): the environment variables to
                assign as the default
        """
        self.envlist.update_default(env_vars.get_list())

    def run(self):
        """Run the mpirun command.

        Raises:
            CommandFailure: if there is an error running the command

        """
        if not load_mpi(self.mpitype):
            raise CommandFailure("Failed to load {}".format(self.mpitype))

        return super().run()


class Srun(JobManager):
    """A class for the srun job manager command."""

    def __init__(self, job, path="", subprocess=False):
        """Create a Srun object.

        Args:
            job (ExecutableCommand): command object to manage.
            path (str, optional): path to location of command binary file.
                Defaults to "".
            subprocess (bool, optional): whether the command is run as a
                subprocess. Defaults to False.
        """
        super().__init__("/run/srun", "srun", job, path, subprocess)

        self.label = FormattedParameter("--label", True)
        self.mpi = FormattedParameter("--mpi={}", "pmi2")
        self.export = FormattedParameter("--export={}", "ALL")
        self.ntasks = FormattedParameter("--ntasks={}", None)
        self.distribution = FormattedParameter("--distribution={}", None)
        self.nodefile = FormattedParameter("--nodefile={}", None)
        self.nodelist = FormattedParameter("--nodelist={}", None)
        self.ntasks_per_node = FormattedParameter("--ntasks-per-node={}", None)
        self.nodes = FormattedParameter("--nodes={}", None)
        self.reservation = FormattedParameter("--reservation={}", None)
        self.partition = FormattedParameter("--partition={}", None)
        self.output = FormattedParameter("--output={}", None)

    def assign_hosts(self, hosts, path=None, slots=None):
        """Assign the hosts to use with the command (-f).

        Args:
            hosts (list): list of hosts to specify in the hostfile
            path (str, optional): hostfile path. Defaults to None.
            slots (int, optional): number of slots per host to specify in the
                hostfile. Defaults to None.
        """
        self._hosts = hosts
        kwargs = {"hostlist": self._hosts, "slots": None}
        if path is not None:
            kwargs["path"] = path
        self.nodefile.value = write_host_file(**kwargs)
        self.ntasks_per_node.value = slots

    def assign_processes(self, processes):
        """Assign the number of processes per node (--ntasks).

        Args:
            processes (int): number of processes per node
        """
        self.ntasks.value = processes
        self.distribution.value = "cyclic"

    def assign_environment(self, env_vars, append=False):
        """Assign or add environment variables to the command.

        Args:
            env_vars (EnvironmentVariables): the environment variables to use
                assign or add to the command
            append (bool): whether to assign (False) or append (True) the
                specified environment variables
        """
        if append and self.export.value is not None:
            # Convert the current list of environmental variable assignments
            # into an EnvironmentVariables (dict) object.  Then update the
            # dictionary keys with the specified values or add new key value
            # pairs to the dictionary.  Finally convert the updated dictionary
            # back to a string for the parameter assignment.
            original = EnvironmentVariables({
                item.split("=")[0]: item.split("=")[1] if "=" in item else None
                for item in self.export.value.split(",")})
            original.update(env_vars)
            self.export.value = ",".join(original.get_list())
        else:
            # Overwrite the environmental variable assignment
            self.export.value = ",".join(env_vars.get_list())

    def assign_environment_default(self, env_vars):
        """Assign the default environment variables for the command.

        Args:
            env_vars (EnvironmentVariables): the environment variables to
                assign as the default
        """
        self.export.update_default(env_vars.get_list())


class Systemctl(JobManager):
    # pylint: disable=too-many-public-methods,too-many-public-methods
    """A class for the systemctl job manager command."""

    def __init__(self, job):
        """Create a Orterun object.

        Args:
            job (SubProcessCommand): command object to manage.
        """
        # path = os.path.dirname(find_executable("systemctl"))
<<<<<<< HEAD
        super().__init__("/run/systemctl/*", "", job)
=======
        super(Systemctl, self).__init__("/run/systemctl/*", "systemd", job)
>>>>>>> 5bc3ecb5
        self.job = job
        self._systemctl = SystemctlCommand()
        self._systemctl.service.value = self.job.service_name

        self.timestamps = {
            "enable": None,
            "disable": None,
            "start": None,
            "running": None,
            "verified": None,
            "stop": None,
            "restart": None,
        }

    @property
    def hosts(self):
        """Get the list of hosts associated with this command."""
        return list(self._hosts) if self._hosts else None

    def __str__(self):
        """Return the command with all of its defined parameters as a string.

        Returns:
            str: the command with all the defined parameters

        """
        return self._systemctl.__str__()

    def run(self):
        """Start the job's service via the systemctl command.

        Enable the service, start the service, and report the status of the
        service.  If an error occurs with any of these commands also display
        the journalctl output for the service.

        Raises:
            CommandFailure: if unable to enable or start the service

        Returns:
            dict: a dictionary of return codes keys and accompanying NodeSet
                values indicating which hosts yielded the return code.

        """
        # Start the daos_server.service
        self.service_enable()
        result = self.service_start()
        # result = self.service_status()

        # Determine if the command has launched correctly using its
        # check_subprocess_status() method.
        if not self.check_subprocess_status(None):
            msg = "Command '{}' did not launch correctly".format(self)
            self.log.error(msg)
            raise CommandFailure(msg)

        return result

    def stop(self):
        """Stop the job's service via the systemctl command.

        Stop the service, disable the service, and report the status of the
        service.  If an error occurs with any of these commands also display
        the journalctl output for the service.

        Raises:
            CommandFailure: if unable to stop or disable the service

        Returns:
            dict: a dictionary of return codes keys and accompanying NodeSet
                values indicating which hosts yielded the return code.

        """
        self.service_stop()
        return self.service_disable()

    def wait(self):
        """Wait for the sub process to complete."""
        raise NotImplementedError()

    def kill(self):
        """Forcibly terminate any job processes running on hosts."""
        try:
            self.stop()
        except CommandFailure as error:
            self.log.info(
                "Error stopping/disabling %s: %s", self.job.service_name, error)
        super(Systemctl, self).kill()

    def check_subprocess_status(self, sub_process):
        """Verify command status when called in a subprocess.

        Args:
            sub_process (process.SubProcess): subprocess used to run the command

        Returns:
            bool: whether or not the command progress has been detected

        """
        return self.check_logs(
            self.job.pattern, self.timestamps["start"], None,
            self.job.pattern_count, self.job.pattern_timeout.value)

    def assign_hosts(self, hosts, path=None, slots=None):
        """Assign the hosts to use with the command.

        Set the appropriate command line parameter with the specified value.

        Args:
            hosts (list): list of hosts to specify on the command line
            path (str, optional): path to use when specifying the hosts through
                a hostfile. Defaults to None. Not used.
            slots (int, optional): number of slots per host to specify in the
                optional hostfile. Defaults to None. Not used.
        """
        self._hosts = NodeSet.fromlist(hosts)

    def assign_environment(self, env_vars, append=False):
        """Assign or add environment variables to the command.

        Args:
            env_vars (EnvironmentVariables): the environment variables to use
                assign or add to the command
            append (bool): whether to assign (False) or append (True) the
                specified environment variables
        """

    def assign_environment_default(self, env_vars):
        """Assign the default environment variables for the command.

        Args:
            env_vars (EnvironmentVariables): the environment variables to
                assign as the default
        """

    def get_subprocess_state(self, message=None):
        """Display the state of the subprocess.

        Args:
            message (str, optional): additional text to include in output.
                Defaults to None.

        Returns:
            list: a list of states for the process found. Any active remote
                processes will be indicated by a 'R' state at the end of the
                list.

        """
        state = None
        remote_state = self._get_remote_process_state(message)
        if remote_state:
            state = [remote_state]
        return state

    def _run_unit_command(self, command):
        """Run the systemctl command.

        Args:
            command (str): systemctl unit command

        Raises:
            CommandFailure: if there is an issue running the command

        Returns:
            dict: a dictionary of return codes keys and accompanying NodeSet
                values indicating which hosts yielded the return code.

        """
        self._systemctl.unit_command.value = command
        self.timestamps[command] = datetime.now().strftime("%Y-%m-%d %H:%M:%S")
        result = pcmd(self._hosts, self.__str__(), self.verbose, self.timeout)
        if 255 in result:
            raise CommandFailure(
                "Timeout detected running '{}' with a {}s timeout on {}".format(
                    self.__str__(), self.timeout, NodeSet.fromlist(result[255]))
                )
        if 0 not in result or len(result) > 1:
            failed = []
            for item, value in list(result.items()):
                if item != 0:
                    failed.extend(value)
            raise CommandFailure("Error occurred running '{}' on {}".format(
                self.__str__(), NodeSet.fromlist(failed)))
        return result

    def _report_unit_command(self, command):
        """Run the systemctl command and report the log data on an error.

        Args:
            command (str): systemctl unit command

        Raises:
            CommandFailure: if there is an issue running the command

        Returns:
            dict: a dictionary of return codes keys and accompanying NodeSet
                values indicating which hosts yielded the return code.

        """
        try:
            return self._run_unit_command(command)
        except CommandFailure as error:
            self.log.info(error)
            self.display_log_data(
                self.get_log_data(self._hosts, self.timestamps[command]))
            raise CommandFailure(error) from error

    def service_enable(self):
        """Enable the job's service via the systemctl command.

        Raises:
            CommandFailure: if unable to enable

        Returns:
            dict: a dictionary of return codes keys and accompanying NodeSet
                values indicating which hosts yielded the return code.

        """
        return self._report_unit_command("enable")

    def service_disable(self):
        """Disable the job's service via the systemctl command.

        Raises:
            CommandFailure: if unable to disable

        Returns:
            dict: a dictionary of return codes keys and accompanying NodeSet
                values indicating which hosts yielded the return code.

        """
        return self._report_unit_command("disable")

    def service_start(self):
        """Start the job's service via the systemctl command.

        Raises:
            CommandFailure: if unable to start

        Returns:
            dict: a dictionary of return codes keys and accompanying NodeSet
                values indicating which hosts yielded the return code.

        """
        return self._report_unit_command("start")

    def service_stop(self):
        """Stop the job's service via the systemctl command.

        Raises:
            CommandFailure: if unable to stop

        Returns:
            dict: a dictionary of return codes keys and accompanying NodeSet
                values indicating which hosts yielded the return code.

        """
        return self._report_unit_command("stop")

    def service_status(self):
        """Get the status of the job's service via the systemctl command.

        Raises:
            CommandFailure: if unable to get the status

        Returns:
            dict: a dictionary of return codes keys and accompanying NodeSet
                values indicating which hosts yielded the return code.

        """
        return self._report_unit_command("status")

    def service_running(self):
        """Determine if the job's service is active via the systemctl command.

        The 'systemctl is-active <service>' command will return a string
        indicating one of the following states:
            active, inactive, activating, deactivating, failed, unknown
        If the <service> is "active" or "activating" return True.

        Returns:
            bool: True id the service is running, False otherwise

        """
        status = True
        states = {}
        valid_states = ["active", "activating"]
        self._systemctl.unit_command.value = "is-active"
        results = run_pcmd(
            self._hosts, self.__str__(), False, self.timeout, None)
        for result in results:
            if result["interrupted"]:
                states["timeout"] = result["hosts"]
                status = False
            else:
                output = result["stdout"][-1]
                if output not in states:
                    states[output] = NodeSet()
                states[output].add(result["hosts"])
                status &= output in valid_states
        data = ["=".join([key, str(states[key])]) for key in sorted(states)]
        self.log.info(
            "  Detected %s states: %s",
            self._systemctl.service.value, ", ".join(data))
        return status

    def get_log_data(self, hosts, since, until=None, timeout=60):
        """Gather log output for the command running on each host.

        Note (from journalctl man page):
            Date specifications should be of the format "2012-10-30 18:17:16".
            If the time part is omitted, "00:00:00" is assumed. If only the
            seconds component is omitted, ":00" is assumed. If the date
            component is omitted, the current day is assumed. Alternatively the
            strings "yesterday", "today", "tomorrow" are understood, which refer
            to 00:00:00 of the day before the current day, the current day, or
            the day after the current day, respectively.  "now" refers to the
            current time. Finally, relative times may be specified, prefixed
            with "-" or "+", referring to times before or after the current
            time, respectively.

        Args:
            hosts (list): list of hosts from which to gather log data.
            since (str): show log entries from this date.
            until (str, optional): show log entries up to this date. Defaults
                to None, in which case it is not utilized.
            timeout (int, optional): timeout for issuing the command. Defaults
                to 60 seconds.

        Returns:
            list: a list of dictionaries including:
                "hosts": <NodeSet() of hosts with this data>
                "data": <journalctl output>

        """
        # Setup the journalctl command to capture all unit activity from the
        # specified start date to now or a specified end date
        #   --output=json?
        command = [
            "sudo",
            "journalctl",
            "--unit={}".format(self._systemctl.service.value),
            "--since=\"{}\"".format(since),
        ]
        if until:
            command.append("--until=\"{}\"".format(until))
        self.log.info(
            "Gathering log data on %s: %s", str(hosts), " ".join(command))

        # Gather the log information per host
        results = run_pcmd(hosts, " ".join(command), False, timeout, None)

        # Determine if the command completed successfully without a timeout
        status = True
        for result in results:
            if result["interrupted"]:
                self.log.info("  Errors detected running \"%s\":", command)
                self.log.info(
                    "    %s: timeout detected after %s seconds",
                    str(result["hosts"]), timeout)
                status = False
            elif result["exit_status"] != 0:
                self.log.info("  Errors detected running \"%s\":", command)
                status = False
            if not status:
                break

        # Display/return the command output
        log_data = []
        for result in results:
            if result["exit_status"] == 0 and not result["interrupted"]:
                # Add the successful output from each node to the dictionary
                log_data.append(
                    {"hosts": result["hosts"], "data": result["stdout"]})
            else:
                # Display all of the results in the case of an error
                if len(result["stdout"]) > 1:
                    self.log.info(
                        "    %s: rc=%s, output:",
                        str(result["hosts"]), result["exit_status"])
                    for line in result["stdout"]:
                        self.log.info("      %s", line)
                else:
                    self.log.info(
                        "    %s: rc=%s, output: %s",
                        str(result["hosts"]), result["exit_status"],
                        result["stdout"][0])

        # Report any errors through an exception
        if not status:
            raise CommandFailure(
                "Error(s) detected gathering {} log data on {}".format(
                    self._systemctl.service.value, NodeSet.fromlist(hosts)))

        # Return the successful command output per set of hosts
        return log_data

    def display_log_data(self, log_data):
        """Display the journalctl log data.

        Args:
            log_data (dict): dictionary of journalctl log output.
        """
        self.log.info("Journalctl output:")
        for line in self.str_log_data(log_data).split("\n"):
            self.log.info(line)

    @staticmethod
    def str_log_data(log_data):
        """Get the journalctl log data as a string.

        Args:
            log_data (dict): dictionary of journalctl log output.

        Returns:
            str: the journalctl log data

        """
        data = []
        for entry in log_data:
            data.append("  {}:".format(entry["hosts"]))
            for line in entry["data"]:
                data.append("    {}".format(line))
        return "\n".join(data)

    def check_logs(self, pattern, since, until, quantity=1, timeout=60):
        """Check the command logs on each host for a specified string.

        Args:
            pattern (str): regular expression to search for in the logs
            since (str): search log entries from this date.
            until (str, optional): search log entries up to this date. Defaults
                to None, in which case it is not utilized.
            quantity (int, optional): number of times to expect the search
                pattern per host. Defaults to 1.
            timeout (int, optional): maximum number of seconds to wait to detect
                the specified pattern. Defaults to 60.

        Returns:
            bool: whether or not the search string was found in the logs on each
                host

        """
        self.log.info(
            "Searching for '%s' in '%s' output on %s",
            pattern, self._systemctl, self._hosts)

        log_data = None
        detected = 0
        complete = False
        timed_out = False
        start = time.time()

        # Search for patterns in the subprocess output until:
        #   - the expected number of pattern matches are detected (success)
        #   - the time out is reached (failure)
        #   - the service is no longer running (failure)
        while not complete and not timed_out and self.service_running():
            detected = 0
            log_data = self.get_log_data(self._hosts, since, until, timeout)
            for entry in log_data:
                match = re.findall(pattern, "\n".join(entry["data"]))
                detected += len(match) if match else 0

            complete = detected == quantity
            timed_out = time.time() - start > timeout

            if complete:
                self.timestamps["running"] = datetime.now().strftime(
                    "%Y-%m-%d %H:%M:%S")

        # Summarize results
        msg = "{}/{} '{}' messages detected in".format(
            detected, quantity, pattern)
        runtime = "{}/{} seconds".format(time.time() - start, timeout)

        if not complete:
            # Report the error / timeout
            reason = "ERROR detected"
            details = ""
            if timed_out:
                reason = "TIMEOUT detected, exceeded {} seconds".format(timeout)
                runtime = "{} seconds".format(time.time() - start)
            if log_data:
                details = ":\n{}".format(self.str_log_data(log_data))
            self.log.info("%s - %s %s%s", reason, msg, runtime, details)
            if timed_out:
                self.log.debug(
                    "If needed the %s second timeout can be adjusted via "
                    "the 'pattern_timeout' test yaml parameter under %s",
                    timeout, self.namespace)
        else:
            # Report the successful start
            # self.display_log_data(log_data)
            self.log.info(
                "%s subprocess startup detected - %s %s",
                self._command, msg, runtime)

        return complete

    def dump_logs(self, hosts=None):
        """Display the journalctl log data since detecting server start.

        Args:
            hosts (list, optional): list of hosts from which to display the
                journalctl log data. Defaults to None which will log the
                journalctl log data from all of the hosts.
        """
        timestamp = None
        if self.timestamps["running"]:
            timestamp = self.timestamps["running"]
        elif self.timestamps["verified"]:
            timestamp = self.timestamps["verified"]
        if timestamp:
            if hosts is None:
                hosts = self._hosts
            self.display_log_data(self.get_log_data(hosts, timestamp))<|MERGE_RESOLUTION|>--- conflicted
+++ resolved
@@ -17,11 +17,7 @@
 from command_utils_base import FormattedParameter, EnvironmentVariables
 from command_utils_base import CommandFailure
 from env_modules import load_mpi
-<<<<<<< HEAD
-from general_utils import pcmd, run_pcmd
-=======
-from general_utils import pcmd, run_task, stop_processes
->>>>>>> 5bc3ecb5
+from general_utils import pcmd, stop_processes, run_pcmd
 from write_host_file import write_host_file
 
 
@@ -484,11 +480,7 @@
             job (SubProcessCommand): command object to manage.
         """
         # path = os.path.dirname(find_executable("systemctl"))
-<<<<<<< HEAD
-        super().__init__("/run/systemctl/*", "", job)
-=======
-        super(Systemctl, self).__init__("/run/systemctl/*", "systemd", job)
->>>>>>> 5bc3ecb5
+        super().__init__("/run/systemctl/*", "systemd", job)
         self.job = job
         self._systemctl = SystemctlCommand()
         self._systemctl.service.value = self.job.service_name
