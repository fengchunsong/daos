#!/usr/bin/python
"""
  (C) Copyright 2018-2021 Intel Corporation.

  SPDX-License-Identifier: BSD-2-Clause-Patent
"""
# pylint: disable=too-many-lines

from getpass import getuser
from grp import getgrgid
from pwd import getpwuid
import re
import json
import yaml

from dmg_utils_base import DmgCommandBase
from general_utils import get_numeric_list
from dmg_utils_params import DmgYamlParameters, DmgTransportCredentials
from command_utils import CommandFailure


def get_dmg_command(group, cert_dir, bin_dir, config_file, config_temp=None):
    """Get a dmg command object.

    Args:
        group (str): daos_server group name
        cert_dir (str): directory in which to copy certificates
        bin_dir (str): location of the dmg executable
        config_file (str): configuration file name and path
        config_temp (str, optional): file name and path to use to generate the
            configuration file locally and then copy it to all the hosts using
            the config_file specification. Defaults to None, which creates and
            utilizes the file specified by config_file.

    Returns:
        DmgCommand: the dmg command object

    """
    transport_config = DmgTransportCredentials(cert_dir)
    config = DmgYamlParameters(config_file, group, transport_config)
    command = DmgCommand(bin_dir, config)
    if config_temp:
        # Setup the DaosServerCommand to write the config file data to the
        # temporary file and then copy the file to all the hosts using the
        # assigned filename
        command.temporary_file = config_temp
    return command


class DmgCommand(DmgCommandBase):
    # pylint: disable=too-many-ancestors,too-many-public-methods
    """Defines a object representing a dmg command with helper methods."""

    # As the handling of these regular expressions are moved inside their
    # respective methods, they should be removed from this definition.
    METHOD_REGEX = {
        "run":
            r"(.*)",
        "storage_query_list_pools":
            r"[-]+\s+([a-z0-9-]+)\s+[-]+|(?:UUID:([a-z0-9-]+)\s+Rank:([0-9]+)"
            r"\s+Targets:\[([0-9 ]+)\])(?:\s+Blobs:\[([0-9 ]+)\]\s+?$)",
        "storage_query_list_devices":
            r"[-]+\s+([a-z0-9-]+)\s+[-]+\s+.*\s+|UUID:([a-f0-90-]{36}).*"
            r"TrAddr:([a-z0-9:.]+)]\s+Targets:\[([0-9 ]+).*Rank:([0-9]+)"
            r"\s+State:([A-Z]+)",
        "storage_query_device_health":
            r"[-]+\s+([a-z0-9-]+)\s+[-]+\s+.*\s+|UUID:([a-f0-90-]{36}).*"
            r"TrAddr:([a-z0-9:.]+)]\s+Targets:\[([0-9 ]+).*Rank:([0-9]+)\s+"
            r"State:([A-Z]+)|(?:Timestamp|Temp.*|Cont.*Busy Time|Pow.*Cycles"
            r"|Pow.*Duration|Unsafe.*|Media.*|Read.*|Write.*|Unmap.*|Checksum"
            r".*|Err.*Entries|Avail.*|Dev.*Reli.*|Vola.*):\s*([A-Za-z0-9 :]+)",
        "storage_query_target_health":
            r"[-]+\s+([a-z0-9-]+)\s+[-]+\s+|Devices\s+|UUID:([a-z0-9-]+)\s+"
            r"Targets:\[([0-9 ]+)\]\s+Rank:(\d+)\s+State:(\w+)|"
            r"(?:Read\s+Errors|Write\s+Errors|Unmap\s+Errors|Checksum\s+Errors|"
            r"Error\s+Log\s+Entries|Media\s+Errors|Temperature|"
            r"Available\s+Spare|Device\s+Reliability|Read\s+Only|"
            r"Volatile\s+Memory\s+Backup):\s?([A-Za-z0-9- ]+)",
        "storage_set_faulty":
            r"[-]+\s+([a-z0-9-]+)\s+[-]+\s+|Devices\s+|(?:UUID:[a-z0-9-]+\s+"
            r"Targets:\[[0-9 ]+\]\s+Rank:\d+\s+State:(\w+))",
    }

    def _get_json_result(self, sub_command_list=None, **kwargs):
        """Wrap the base _get_result method to force JSON output."""
        prev_json_val = self.json.value
        self.json.update(True)
        prev_output_check = self.output_check
        self.output_check = "both"
        try:
            self._get_result(sub_command_list, **kwargs)
        finally:
            self.json.update(prev_json_val)
            self.output_check = prev_output_check
        return json.loads(self.result.stdout)

    def network_scan(self, provider=None):
        """Get the result of the dmg network scan command.

        Args:
            provider (str): name of network provider tied to the device

        Returns:
            dict: dictionary of output in JSON format

        Raises:
            CommandFailure: if the dmg network scan command fails.

        """
        # Sample json output for --provider=all. Output is abbreviated.
        # {
        #   "response": {
        #     "host_errors": {},
        #     "HostFabrics": {
        #     "7046809990821404843": {
        #         "HostFabric": {
        #           "Interfaces": [
        #             {
        #               "Provider": "ofi+psm2",
        #               "Device": "ib1",
        #               "NumaNode": 1,
        #               "Priority": 0,
        #               "NetDevClass": 32
        #             },
        #             {
        #               "Provider": "ofi+psm2",
        #               "Device": "ib0",
        #               "NumaNode": 0,
        #               "Priority": 1,
        #               "NetDevClass": 32
        #             },
        #             {
        #               "Provider": "ofi+verbs;ofi_rxm",
        #               "Device": "ib0",
        #               "NumaNode": 0,
        #               "Priority": 2,
        #               "NetDevClass": 32
        #             },
        #             {
        #               "Provider": "ofi+verbs;ofi_rxm",
        #               "Device": "ib1",
        #               "NumaNode": 1,
        #               "Priority": 3,
        #               "NetDevClass": 32
        #             }
        #           ],
        #           "Providers": [
        #             "ofi+psm2",
        #             "ofi+verbs;ofi_rxm",
        #             "ofi+tcp;ofi_rxm",
        #             "ofi+verbs",
        #             "ofi+tcp",
        #             "ofi+sockets"
        #           ],
        #           "NumaCount": 2,
        #           "CoresPerNuma": 24
        #         },
        #         "HostSet": "localhost:10001"
        #       }
        #     }
        #   },
        #   "error": null,
        #   "status": 0
        # }
        return self._get_json_result(("network", "scan"), provider=provider)

    def storage_scan(self, verbose=False):
        """Get the result of the dmg storage scan command.

        Args:
            verbose (bool, optional): create verbose output. Defaults to False.

        Returns:
            dict: dictionary of output in JSON format

        Raises:
            CommandFailure: if the dmg storage scan command fails.

        """
        # Sample json output. --verbose and non-verbose combined. Output is
        # abbreviated.
        # {
        #     "response": {
        #         "host_errors": {},
        #         "HostStorage": {
        #         "5044895924483624073": {
        #             "storage": {
        #             "nvme_devices": [
        #                 {
        #                     "info": "",
        #                     "model": "INTEL SSDPED1K750GA",
        #                     "serial": "PHKS750500GU750BGN",
        #                     "pci_addr": "0000:90:00.0",
        #                     "fw_rev": "E2010435",
        #                     "socket_id": 1,
        #                     "health_stats": null,
        #                     "namespaces": [
        #                       {
        #                         "id": 1 ,
        #                         "size": 750156374016
        #                       }
        #                     ],
        #                   "smd_devices": null
        #                 },
        #                 {
        #                     "info": "",
        #                     "model": "",
        #                     "serial": "",
        #                     "pci_addr": "0000:da:00.0",
        #                     "fw_rev": "",
        #                     "socket_id": 1,
        #                     "health_stats": null,
        #                     "namespaces": [
        #                       {
        #                         "id": 1,
        #                         "size": 750156374016
        #                       }
        #                   ],
        #                   "smd_devices": null
        #                 }
        #             ],
        #             "scm_modules": null,
        #             "scm_namespaces": [
        #                 {
        #                     "uuid": "2270f4a6-b24b-4dba-a450-6f2d5d688708",
        #                     "blockdev": "pmem1",
        #                     "dev": "namespace1.0",
        #                     "numa_node": 1,
        #                     "size": 3183575302144,
        #                     "mount": null
        #                 },
        #                 {
        #                     "uuid": "7963f81a-0a6b-4cca-9845-bb68f0e81c46",
        #                     "blockdev": "pmem0",
        #                     "dev": "namespace0.0",
        #                     "numa_node": 0,
        #                     "size": 3183575302144,
        #                     "mount": null
        #                 }
        #             ],
        #             "scm_mount_points": null,
        #             "smd_info": null,
        #             "reboot_required": false
        #           },
        #           "hosts": "localhost:10001"
        #         }
        #       }
        #     },
        #     "error": null,
        #     "status": 0
        # }
        return self._get_json_result(("storage", "scan"), verbose=verbose)

    def storage_format(self, reformat=False, timeout=30, verbose=False,
                       force=False):
        """Get the result of the dmg storage format command.

        Args:
            reformat (bool): always reformat storage, could be destructive.
                This will create control-plane related metadata i.e. superblock
                file and reformat if the storage media is available and
                formattable.
            timeout: seconds after which the format is considered a failure and
                times out.
            verbose (bool): show results of each SCM & NVMe device format
                operation.
            force (bool, optional): force storage format on a host, stopping any
                running engines (CAUTION: destructive operation). Defaults to
                False.

        Returns:
            CmdResult: an avocado CmdResult object containing the dmg command
                information, e.g. exit status, stdout, stderr, etc.

        Raises:
            CommandFailure: if the dmg storage format command fails.

        """
        saved_timeout = self.timeout
        self.timeout = timeout
        self._get_result(
            ("storage", "format"), reformat=reformat, verbose=verbose,
            force=force)
        self.timeout = saved_timeout
        return self.result

    def storage_prepare(self, user=None, hugepages="4096", nvme=False,
                        scm=False, reset=False, force=True):
        """Get the result of the dmg storage format command.

        Returns:
            CmdResult: an avocado CmdResult object containing the dmg command
                information, e.g. exit status, stdout, stderr, etc.

        Raises:
            CommandFailure: if the dmg storage prepare command fails.

        """
        kwargs = {
            "nvme_only": nvme,
            "scm_only": scm,
            "target_user": getuser() if user is None else user,
            "hugepages": hugepages,
            "reset": reset,
            "force": force
        }
        return self._get_result(("storage", "prepare"), **kwargs)

    def storage_set_faulty(self, uuid, force=True):
        """Get the result of the 'dmg storage set nvme-faulty' command.

        Args:
            uuid (str): Device UUID to query.
            force (bool, optional): Force setting device state to FAULTY.
                Defaults to True.
        """
        return self._get_result(
            ("storage", "set", "nvme-faulty"), uuid=uuid, force=force)

    def storage_query_list_devices(self, rank=None, health=False):
        """Get the result of the 'dmg storage query list-devices' command.

        Args:
            rank (int, optional): Limit response to devices on this rank.
                Defaults to None.
            health (bool, optional): Include device health in response.
                Defaults to false.

        Returns:
            CmdResult: an avocado CmdResult object containing the dmg command
                information, e.g. exit status, stdout, stderr, etc.

        Raises:
            CommandFailure: if the dmg storage prepare command fails.

        """
        return self._get_result(
            ("storage", "query", "list-devices"), rank=rank, health=health)

    def storage_query_list_pools(self, uuid=None, rank=None, verbose=False):
        """Get the result of the 'dmg storage query list-pools' command.

        Args:
            uuid (str): Device UUID to query. Defaults to None.
            rank (int, optional): Limit response to pools on this rank.
                Defaults to None.
            verbose (bool, optional): create verbose output. Defaults to False.

        Returns:
            CmdResult: an avocado CmdResult object containing the dmg command
                information, e.g. exit status, stdout, stderr, etc.

        Raises:
            CommandFailure: if the dmg storage prepare command fails.

        """
        return self._get_result(
            ("storage", "query", "list-pools"), uuid=uuid, rank=rank,
            verbose=verbose)

    def storage_query_device_health(self, uuid):
        """Get the result of the 'dmg storage query device-health' command.

        Args:
            uuid (str): Device UUID to query.

        Returns:
            CmdResult: an avocado CmdResult object containing the dmg command
                information, e.g. exit status, stdout, stderr, etc.

        Raises:
            CommandFailure: if the dmg storage prepare command fails.

        """
        return self._get_result(
            ("storage", "query", "device-health"), uuid=uuid)

    def storage_query_target_health(self, rank, tgtid):
        """Get the result of the 'dmg storage query target-health' command.

        Args:
            rank (int): Rank hosting target.
            tgtid (int): Target index to query.

        Returns:
            CmdResult: an avocado CmdResult object containing the dmg command
                information, e.g. exit status, stdout, stderr, etc.

        Raises:
            CommandFailure: if the dmg storage prepare command fails.

        """
        return self._get_result(
            ("storage", "query", "target-health"), rank=rank, tgtid=tgtid)

    def storage_scan_nvme_health(self):
        """Get the result of the 'dmg storage scan --nvme-health' command.

        Returns:
            CmdResult: an avocado CmdResult object containing the dmg command
                information, e.g. exit status, stdout, stderr, etc.

        Raises:
            CommandFailure: If dmg storage scan --nvme-health command fails.

        """
        return self._get_result(("storage", "scan"), nvme_health=True)

    def pool_create(self, scm_size, uid=None, gid=None, nvme_size=None,
                    target_list=None, svcn=None, acl_file=None, size=None,
                    scm_ratio=None):
        """Create a pool with the dmg command.

        The uid and gid method arguments can be specified as either an integer
        or a string.  If an integer value is specified it will be converted into
        the corresponding user/group name string.

        Args:
            scm_size (int): SCM pool size to create.
            uid (object, optional): User ID with privileges. Defaults to None.
            gid (object, optional): Group ID with privileges. Defaults to None.
            nvme_size (str, optional): NVMe size. Defaults to None.
            target_list (list, optional): a list of storage server unique
                identifiers (ranks) for the DAOS pool
            svcn (str, optional): Number of pool service replicas. Defaults to
                None, in which case the default value is set by the server.
            acl_file (str, optional): ACL file. Defaults to None.

        Raises:
            CommandFailure: if the 'dmg pool create' command fails and
                self.exit_status_exception is set to True.

        Returns:
            dict: a dictionary containing the 'uuid' and 'svc' of the new pool
                successfully extracted form the dmg command result.

        """
        kwargs = {
            "user": getpwuid(uid).pw_name if isinstance(uid, int) else uid,
            "group": getgrgid(gid).gr_name if isinstance(gid, int) else gid,
            "size": size,
            "scm_ratio": scm_ratio,
            "scm_size": scm_size,
            "nvme_size": nvme_size,
            "nsvc": svcn,
            "acl_file": acl_file
        }
        if target_list is not None:
            kwargs["ranks"] = ",".join([str(target) for target in target_list])

        # Extract the new pool UUID and SVC list from the command output
        data = {}
        # Sample json output.
        # "response": {
        #   "uuid": "ebac9285-61ec-4d2e-aa2d-4d0f7dd6b7d6",
        #   "svc_reps": [
        #     0
        #   ],
        #   "tgt_ranks": [
        #     0,
        #     1
        #   ],
        #   "scm_bytes": 256000000,
        #   "nvme_bytes": 0
        # },
        # "error": null,
        # "status": 0
        output = self._get_json_result(("pool", "create"), **kwargs)
        if output["response"] is None:
            return data

        data["uuid"] = output["response"]["uuid"]
        data["svc"] = ",".join(
            [str(svc) for svc in output["response"]["svc_reps"]])
        data["ranks"] = ",".join(
            [str(r) for r in output["response"]["tgt_ranks"]])
        data["scm_per_rank"] = output["response"]["scm_bytes"]
        data["nvme_per_rank"] = output["response"]["nvme_bytes"]

        return data

    def pool_query(self, pool):
        """Query a pool with the dmg command.

        Args:
            uuid (str): Pool UUID to query.

        Raises:
            CommandFailure: if the dmg pool query command fails.

        Returns:
            dict: dictionary of output in JSON format.

        """
        # Sample JSON output
        # {
        #     "response": {
        #         "status": 0,
        #         "uuid": "EDAE0965-7A6E-48BD-A71C-A29F199C679F",
        #         "total_targets": 8,
        #         "active_targets": 8,
        #         "total_nodes": 1,
        #         "disabled_targets": 0,
        #         "version": 1,
        #         "leader": 0,
        #         "rebuild": {
        #             "status": 0,
        #             "state": "idle",
        #             "objects": 0,
        #             "records": 0
        #         },
        #         "scm": {
        #             "total": 16000000000,
        #             "free": 15999992320,
        #             "min": 1999999040,
        #             "max": 1999999040,
        #             "mean": 1999999040
        #         },
        #         "nvme": {
        #             "total": 32000000000,
        #             "free": 31999950848,
        #             "min": 3999993856,
        #             "max": 3999993856,
        #             "mean": 3999993856
        #         }
        #     },
        #     "error": null,
        #     "status": 0
        # }
        return self._get_json_result(("pool", "query"), pool=pool)

    def pool_destroy(self, pool, force=True):
        """Destroy a pool with the dmg command.

        Args:
            pool (str): Pool UUID to destroy.
            force (bool, optional): Force removal of pool. Defaults to True.

        Returns:
            CmdResult: Object that contains exit status, stdout, and other
                information.

        Raises:
            CommandFailure: if the dmg pool destroy command fails.

        """
        return self._get_result(("pool", "destroy"), pool=pool, force=force)

    def pool_get_acl(self, pool):
        """Get the ACL for a given pool.

        Args:
            pool (str): Pool for which to get the ACL.

        Returns:
            CmdResult: Object that contains exit status, stdout, and other
                information.

        Raises:
            CommandFailure: if the dmg pool get-acl command fails.

        """
        return self._get_result(("pool", "get-acl"), pool=pool)

    def pool_update_acl(self, pool, acl_file=None, entry=None):
        """Update the acl for a given pool.

        Args:
            pool (str): Pool for which to update the ACL.
            acl_file (str, optional): ACL file to update
            entry (str, optional): entry to be updated

        Returns:
            CmdResult: Object that contains exit status, stdout, and other
                information.

        Raises:
            CommandFailure: if the dmg pool update-acl command fails.

        """
        return self._get_result(
            ("pool", "update-acl"), pool=pool, acl_file=acl_file, entry=entry)

    def pool_overwrite_acl(self, pool, acl_file):
        """Overwrite the acl for a given pool.

        Args:
            pool (str): Pool for which to overwrite the ACL.
            acl_file (str): ACL file to update

        Returns:
            CmdResult: Object that contains exit status, stdout, and other
                information.

        Raises:
            CommandFailure: if the dmg pool overwrite-acl command fails.

        """
        return self._get_result(
            ("pool", "overwrite-acl"), pool=pool, acl_file=acl_file)

    def pool_delete_acl(self, pool, principal):
        """Delete the acl for a given pool.

        Args:
            pool (str): Pool for which to delete the ACL.
            principal (str): principal to be deleted

        Returns:
            CmdResult: Object that contains exit status, stdout, and other
                information.

        Raises:
            CommandFailure: if the dmg pool delete-acl command fails.

        """
        return self._get_result(
            ("pool", "delete-acl"), pool=pool, principal=principal)

    def pool_list(self):
        """List pools.

        Raises:
            CommandFailure: if the dmg pool pool list command fails.

        Returns:
            dict: a dictionary of pool UUID keys and svc replica values

        """
        # Sample JSON Output:
        #{
        #    "response": {
        #        "status": 0,
        #        "pools": [
        #        {
        #            "uuid": "3dd3f313-6e37-4890-9e64-93a34d04e9f5",
        #            "label": "foobar",
        #            "svc_reps": [
        #            0
        #            ]
        #        },
        #        {
        #            "uuid": "6871d543-9a12-4530-b704-d937197c131c",
        #            "label": "foobaz",
        #            "svc_reps": [
        #            0
        #            ]
        #        },
        #        {
        #            "uuid": "aa503e26-e974-4634-ac5a-738ee00f0c39",
        #            "svc_reps": [
        #            0
        #            ]
        #        }
        #        ]
        #    },
        #    "error": null,
        #    "status": 0
        #}
        output = self._get_json_result(("pool", "list"))

        data = {}
        if output["response"] is None:
            return data

        for pool in output["response"]["pools"]:
            data[pool["uuid"]] = pool["svc_reps"]
        return data

    def pool_set_prop(self, pool, name, value):
        """Set property for a given Pool.

        Args:
            pool (str): Pool uuid for which property is supposed
                        to be set.
            name (str): Property name to be set
            value (str): Property value to be set

        Returns:
            CmdResult: Object that contains exit status, stdout, and other
                       information.

        Raises:
            CommandFailure: if the dmg pool set-prop command fails.

        """
        return self._get_result(
            ("pool", "set-prop"), pool=pool, name=name, value=value)

    def pool_exclude(self, pool, rank, tgt_idx=None):
        """Exclude a daos_server from the pool.

        Args:
            pool (str): Pool uuid.
            rank (int): Rank of the daos_server to exclude
            tgt_idx (int): target to be excluded from the pool

        Returns:
            CmdResult: Object that contains exit status, stdout, and other
                       information.

        Raises:
            CommandFailure: if the dmg pool exclude command fails.

        """
        return self._get_result(
            ("pool", "exclude"), pool=pool, rank=rank, tgt_idx=tgt_idx)

    def pool_extend(self, pool, ranks):
        """Extend the daos_server pool.

        Args:
            pool (str): Pool uuid.
            ranks (int): Ranks of the daos_server to extend

        Returns:
            CmdResult: Object that contains exit status, stdout, and other
                       information.

        Raises:
            CommandFailure: if the dmg pool extend command fails.

        """
        return self._get_result(
            ("pool", "extend"), pool=pool, ranks=ranks)

    def pool_drain(self, pool, rank, tgt_idx=None):
        """Drain a daos_server from the pool.

        Args:
            pool (str): Pool uuid.
            rank (int): Rank of the daos_server to drain
            tgt_idx (int): target to be excluded from the pool

        Returns:
            CmdResult: Object that contains exit status, stdout, and other
                       information.

        Raises:
            CommandFailure: if the dmg pool drain command fails.

        """
        return self._get_result(
            ("pool", "drain"), pool=pool, rank=rank, tgt_idx=tgt_idx)

    def pool_reintegrate(self, pool, rank, tgt_idx=None):
        """Reintegrate a daos_server to the pool.

        Args:
            pool (str): Pool uuid.
            rank (int): Rank of the daos_server to reintegrate
            tgt_idx (int): target to be reintegrated to the pool

        Returns:
            CmdResult: Object that contains exit status, stdout, and other
                       information.

        Raises:
            CommandFailure: if the dmg pool reintegrate command fails.

        """
        return self._get_result(
            ("pool", "reintegrate"), pool=pool, rank=rank, tgt_idx=tgt_idx)

    def cont_set_owner(self, pool, cont, user, group):
        """Dmg container set-owner to the specified new user/group.

        Args:
            pool (str): Pool uuid.
            cont (str): Container uuid.
            user (str): new user for the container.
            group (str): new group for the container.

        Returns:
            CmdResult: Object that contains exit status, stdout, and other
                       information.

        Raises:
            CommandFailure: if the dmg pool reintegrate command fails.

        """
        return self._get_result(
            ("cont", "set-owner"), pool=pool, cont=cont, user=user, group=group)

    def system_query(self, ranks=None, verbose=True):
        """Query system to obtain the status of the servers.

        Args:
            ranks (str): Specify specific ranks to obtain it's status. Use
                comma separated list for multiple ranks. e.g., 0,1.
                Defaults to None, which means report all available ranks.
            verbose (bool): To obtain detailed query report

        Raises:
            CommandFailure: if the dmg system query command fails.

        Returns:
            dict: dictionary of output in JSON format

        """
        # Sample output:
        # {
        # "response": {
        #     "members": [
        #     {
        #         "addr": "10.8.1.11:10001",
        #         "state": "joined",
        #         "fault_domain": "/wolf-11.wolf.hpdd.intel.com",
        #         "rank": 0,
        #         "uuid": "e7f2cb06-a111-4d55-a6a5-b494b70d62ab",
        #         "fabric_uri": "ofi+sockets://192.168.100.11:31416",
        #         "fabric_contexts": 17,
        #         "info": ""
        #     },
        #     {
        #         "addr": "10.8.1.74:10001",
        #         "state": "excluded",
        #         "fault_domain": "/wolf-74.wolf.hpdd.intel.com",
        #         "rank": 1,
        #         "uuid": "db36ab28-fdb0-4822-97e6-89547393ed03",
        #         "fabric_uri": "ofi+sockets://192.168.100.74:31416",
        #         "fabric_contexts": 17,
        #         "info": ""
        #     }
        #     ]
        # },
        # "error": null,
        # "status": 0
        # }
        return self._get_json_result(
            ("system", "query"), ranks=ranks, verbose=verbose)

    def system_leader_query(self):
        """Erase the system to obtain the MS leader and replica information.

        Raises:
            CommandFailure: if the dmg system query command fails.

        Returns:
            dict: dictionary of output in JSON format

        """
        # Example JSON output:
        # {
        #   "response": {
        #     "CurrentLeader": "127.0.0.1:10001",
        #     "Replicas": [
        #       "127.0.0.1:10001"
        #     ]
        #   },
        #   "error": null,
        #   "status": 0
        # }
        return self._get_json_result(("system", "leader-query"))

    def system_erase(self):
        """Erase system metadata prior to reformat.

        Raises:
            CommandFailure: if the dmg system erase command fails.

        Returns:
            dict: dictionary of output in JSON format.

        """
        return self._get_json_result(("system", "erase"))

    def system_start(self, ranks=None):
        """Start the system.

        Args:
            ranks (str, optional): comma separated ranks to stop. Defaults to
                None.

        Raises:
            CommandFailure: if the dmg system start command fails.

        Returns:
            dict: a dictionary of host ranks and their unique states.

        """
        self._get_result(("system", "start"), ranks=ranks)

        # Populate a dictionary with host set keys for each unique state
        data = {}
        match = re.findall(
            r"(?:\[*([0-9-,]+)\]*)\s+([A-Za-z]+)\s+(.*)",
            self.result.stdout_text)
        for info in match:
            for rank in get_numeric_list(info[0]):
                data[rank] = info[1].strip()
        return data

    def system_stop(self, force=False, ranks=None):
        """Stop the system.

        Args:
            force (bool, optional): whether to force the stop. Defaults to
                False.
            ranks (str, optional): comma separated ranks to stop. Defaults to
                None.

        Raises:
            CommandFailure: if the dmg system stop command fails.

        Returns:
            dict: a dictionary of host ranks and their unique states.

        """
        self._get_result(("system", "stop"), force=force, ranks=ranks)

        # Populate a dictionary with host set keys for each unique state, ex:
        #   Rank Operation Result
        #   ---- --------- ------
        #   0    stop      want Stopped, got Ready
        data = {}
        match = re.findall(
            r"(?:\[*([0-9-,]+)\]*)\s+([A-Za-z]+)\s+(.*)",
            self.result.stdout_text)
        for info in match:
            for rank in get_numeric_list(info[0]):
                data[rank] = info[1].strip()
        return data

    def pool_evict(self, pool):
        """Evict a pool.

        Args:
            pool (str):  UUID of DAOS pool to evict connection to

        Returns:
            CmdResult: Object that contains exit status, stdout, and other
                information.

        Raises:
            CommandFailure: if the dmg pool evict command fails.

        """
        return self._get_result(("pool", "evict"), pool=pool)

    def config_generate(self, access_points, num_engines=None, min_ssds=None,
                        net_class=None):
        """Produce a server configuration.

        Args:
            access_points (str): Comma separated list of access point addresses.
            num_pmem (int): Number of SCM (pmem) devices required per
                storage host in DAOS system. Defaults to None.
            num_nvme (int): Minimum number of NVMe devices required per storage
                host in DAOS system. Defaults to None.
            net_class (str): Network class preferred. Defaults to None.
                i.e. "best-available"|"ethernet"|"infiniband"

        Returns:
            dict: the contents of the generate config file.

        Raises:
            CommandFailure: if the dmg config generate command fails or if YAML
                parser encounters an error condition while parsing the contents.

        """
        result = self._get_result(
            ("config", "generate"), access_points=access_points,
            num_engines=num_engines, min_ssds=min_ssds, net_class=net_class)

        try:
            yaml_data = yaml.safe_load(result.stdout)
        except yaml.YAMLError as error:
            raise CommandFailure(
                "Error loading dmg generated config: {}".format(
                    error)) from error

        return yaml_data

<<<<<<< HEAD
=======
    def telemetry_metrics_list(self, host):
        """List telemetry metrics.

        Args:
            host (str): Server host from which to obtain the metrics

        Raises:
            CommandFailure: if the dmg system query command fails.

        Returns:
            dict: dictionary of output in JSON format

        """
        return self._get_json_result(
            ("telemetry", "metrics", "list"), host=host)

    def telemetry_metrics_query(self, host, metrics=None):
        """Query telemetry metrics.

        Args:
            host (str): Server host from which to obtain the metrics
            metrics (str, None): Comma-separated list of metric names to query.
                Defaults to None which will query all metric names.

        Raises:
            CommandFailure: if the dmg system query command fails.

        Returns:
            dict: dictionary of output in JSON format

        """
        # Sample output (metric="process_start_time_seconds"):
        # {
        # "response": {
        #   "metric_sets": [
        #     {
        #       "name": "process_start_time_seconds",
        #       "description": "Start time of the process since unix epoch in
        #                       seconds.",
        #       "type": 3,
        #       "metrics": [
        #         {
        #           "labels": {},
        #           "value": 1622576326.6
        #         }
        #       ]
        #     }
        #   ]
        # },
        # "error": null,
        # "status": 0
        # }
        return self._get_json_result(
            ("telemetry", "metrics", "query"), host=host, metrics=metrics)

>>>>>>> ab53aeea

def check_system_query_status(data):
    """Check if any server crashed.

    Args:
        data (dict): dictionary of system query data obtained from
            DmgCommand.system_query()

    Returns:
        bool: True if no server crashed, False otherwise.

    """
    failed_states = ("unknown", "excluded", "errored", "unresponsive")
    failed_rank_list = {}

    # Check the state of each rank.
    if "response" in data and "members" in data["response"]:
        for member in data["response"]["members"]:
            rank_info = [
                "{}: {}".format(key, member[key]) for key in sorted(member)]
            print(
                "Rank {} info:\n  {}".format(
                    member["rank"], "\n  ".join(rank_info)))
            if "state" in member and member["state"].lower() in failed_states:
                failed_rank_list[member["rank"]] = member["state"]

    # Display the details of any failed ranks
    for rank in sorted(failed_rank_list):
        print(
            "Rank {} failed with state '{}'".format(
                rank, failed_rank_list[rank]))

    # Return True if no ranks failed
    return not bool(failed_rank_list)<|MERGE_RESOLUTION|>--- conflicted
+++ resolved
@@ -972,8 +972,6 @@
 
         return yaml_data
 
-<<<<<<< HEAD
-=======
     def telemetry_metrics_list(self, host):
         """List telemetry metrics.
 
@@ -1029,7 +1027,6 @@
         return self._get_json_result(
             ("telemetry", "metrics", "query"), host=host, metrics=metrics)
 
->>>>>>> ab53aeea
 
 def check_system_query_status(data):
     """Check if any server crashed.
