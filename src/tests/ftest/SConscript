--- conflicted
+++ resolved
@@ -13,13 +13,8 @@
             'container', 'control', 'dfuse', 'dtx',
             'daos_perf', 'daos_racer', 'daos_vol',
             'daos_test', 'data', 'fault_domain', 'io', 'ior',
-<<<<<<< HEAD
-            'mdtest', 'network', 'nvme',
+            'mdtest', 'network', 'nvme', 'mpiio',
             'object', 'osa', 'pool', 'posix', 'rebuild', 'security',
-=======
-            'mdtest', 'network', 'nvme', 'mpiio',
-            'object', 'osa', 'pool', 'rebuild', 'security',
->>>>>>> 4ec20617
             'server', 'soak', 'unittest', 'erasurecode',
             'datamover', 'scripts', 'dbench', 'harness',
             'telemetry']
