#!/usr/bin/python3
"""
(C) Copyright 2018-2021 Intel Corporation.

SPDX-License-Identifier: BSD-2-Clause-Patent
"""

from ior_test_base import IorTestBase
from avocado.core.exceptions import TestFail


class IorSmall(IorTestBase):
    # pylint: disable=too-many-ancestors
    # pylint: disable=too-few-public-methods
    """Test class Description: Runs IOR with 1 server with basic parameters.

    :avocado: recursive
    """

    def test_ior_small(self):
        """Jira ID: DAOS-2715, DAOS-3657, DAOS-4909.

        Test Description:
            Purpose of this test is to have small ior test to check basic
            functionality for DFS, MPIIO and HDF5 api

        Use case:
            Run ior with read, write, CheckWrite, CheckRead in ssf mode.
            Run ior with read, write, CheckWrite, CheckRead in fpp mode.
            Run ior with read, write, CheckWrite and access to random
                offset instead of sequential.
            All above three cases to be run with single client and
                multiple client processes in two separate nodes.

        :avocado: tags=all,pr,daily_regression
<<<<<<< HEAD
        :avocado: tags=hw,small
        :avocado: tags=daosio,checksum,mpich,dfuse,DAOS_5610
=======
        :avocado: tags=hw,large
        :avocado: tags=daosio,mpiio,checksum,mpich,dfuse,DAOS_5610
>>>>>>> 9c3106d7
        :avocado: tags=iorsmall
        """
        results = []
        cncl_tickets = []
        ior_timeout = self.params.get("ior_timeout", '/run/ior/*')
        flags = self.params.get("ior_flags", '/run/ior/iorflags/*')
        apis = self.params.get("ior_api", '/run/ior/iorflags/*')
        dfuse_mount_dir = self.params.get("mount_dir", "/run/dfuse/*")
        transfer_block_size = self.params.get("transfer_block_size",
                                              '/run/ior/iorflags/*')
        obj_class = self.params.get("obj_class", '/run/ior/iorflags/*')

        for oclass in obj_class:
            self.ior_cmd.dfs_oclass.update(oclass)
            for api in apis:
                if api == "HDF5-VOL":
                    self.ior_cmd.api.update("HDF5")
                    hdf5_plugin_path = self.params.get(
                        "plugin_path", '/run/hdf5_vol/*')
                    flags_w_k = " ".join([flags[0]] + ["-k"])
                    self.ior_cmd.flags.update(flags_w_k, "ior.flags")
                else:
                    # run tests for different variants
                    self.ior_cmd.flags.update(flags[0], "ior.flags")
                    hdf5_plugin_path = None
                    self.ior_cmd.api.update(api)
                for test in transfer_block_size:
                    # update transfer and block size
                    self.ior_cmd.transfer_size.update(test[0])
                    self.ior_cmd.block_size.update(test[1])
                    # run ior
                    try:
                        self.run_ior_with_pool(
                            plugin_path=hdf5_plugin_path, timeout=ior_timeout,
                            mount_dir=dfuse_mount_dir)
                        results.append(["PASS", str(self.ior_cmd)])
                    except TestFail:
                        results.append(["FAIL", str(self.ior_cmd)])

        # Running a variant for ior fpp
        self.ior_cmd.flags.update(flags[1])
        self.ior_cmd.api.update(apis[0])
        self.ior_cmd.block_size.update((transfer_block_size[1])[1])
        self.ior_cmd.transfer_size.update((transfer_block_size[1])[0])
        self.ior_cmd.dfs_oclass.update(obj_class[0])
        # run ior
        try:
            self.run_ior_with_pool(plugin_path=None, timeout=ior_timeout)
            results.append(["PASS", str(self.ior_cmd)])
        except TestFail:
            results.append(["FAIL", str(self.ior_cmd)])

        self.log.error("Summary of IOR small test results:")
        errors = False
        for item in results:
            self.log.info("  %s  %s", item[0], item[1])
            if item[0] == "FAIL":
                errors = True
        if errors:
            self.fail("Test FAILED")
        if cncl_tickets:
            self.cancelForTicket(",".join(cncl_tickets))<|MERGE_RESOLUTION|>--- conflicted
+++ resolved
@@ -33,13 +33,8 @@
                 multiple client processes in two separate nodes.
 
         :avocado: tags=all,pr,daily_regression
-<<<<<<< HEAD
-        :avocado: tags=hw,small
-        :avocado: tags=daosio,checksum,mpich,dfuse,DAOS_5610
-=======
         :avocado: tags=hw,large
         :avocado: tags=daosio,mpiio,checksum,mpich,dfuse,DAOS_5610
->>>>>>> 9c3106d7
         :avocado: tags=iorsmall
         """
         results = []
