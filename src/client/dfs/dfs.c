--- conflicted
+++ resolved
@@ -92,13 +92,11 @@
 #define SB_HI		0
 #define ROOT_HI		1
 
-<<<<<<< HEAD
 /** DFS mode mask (3rd bit) */
 #define MODE_MASK	(1 << 2)
-=======
+
 /** Max recursion depth for symlinks */
 #define DFS_MAX_RECURSION 40
->>>>>>> b073993d
 
 typedef uint64_t dfs_magic_t;
 typedef uint16_t dfs_sb_ver_t;
