/**
 * (C) Copyright 2018-2021 Intel Corporation.
 *
 * Licensed under the Apache License, Version 2.0 (the "License");
 * you may not use this file except in compliance with the License.
 * You may obtain a copy of the License at
 *
 *    http://www.apache.org/licenses/LICENSE-2.0
 *
 * Unless required by applicable law or agreed to in writing, software
 * distributed under the License is distributed on an "AS IS" BASIS,
 * WITHOUT WARRANTIES OR CONDITIONS OF ANY KIND, either express or implied.
 * See the License for the specific language governing permissions and
 * limitations under the License.
 *
 * GOVERNMENT LICENSE RIGHTS-OPEN SOURCE SOFTWARE
 * The Government's rights to use, modify, reproduce, release, perform, display,
 * or disclose this software are subject to the terms of the Apache License as
 * provided in Contract No. B609815.
 * Any reproduction of computer software, computer software documentation, or
 * portions thereof marked with this legend must also reproduce the markings.
 */

#define D_LOGFAC	DD_FAC(dfs)

#include <fcntl.h>
#include <sys/stat.h>
#include <sys/xattr.h>
#include <linux/xattr.h>
#include <daos/checksum.h>
#include <daos/common.h>
#include <daos/event.h>
#include <daos/container.h>
#include <daos/array.h>

#include "daos.h"
#include "daos_fs.h"

/** D-key name of SB metadata */
#define SB_DKEY		"DFS_SB_METADATA"

#define SB_AKEYS	5
/** A-key name of SB magic */
#define MAGIC_NAME	"DFS_MAGIC"
/** A-key name of SB version */
#define SB_VERSION_NAME	"DFS_SB_VERSION"
/** A-key name of DFS Layout Version */
#define LAYOUT_NAME	"DFS_LAYOUT_VERSION"
/** A-key name of Default chunk size */
#define CS_NAME		"DFS_CHUNK_SIZE"
/** A-key name of Default Object Class */
#define OC_NAME		"DFS_OBJ_CLASS"

/** Magic Value */
#define DFS_SB_MAGIC		0xda05df50da05df50
/** DFS Layout version value */
#define DFS_SB_VERSION		1
/** DFS SB Version Value */
#define DFS_LAYOUT_VERSION	1
/** Array object stripe size for regular files */
#define DFS_DEFAULT_CHUNK_SIZE	1048576
/** default object class for files & dirs */
#define DFS_DEFAULT_OBJ_CLASS	OC_SX
/** Magic value for serializing / deserializing a DFS handle */
#define DFS_GLOB_MAGIC		0xda05df50
/** Magic value for serializing / deserializing a DFS object handle */
#define DFS_OBJ_GLOB_MAGIC	0xdf500b90

/** Number of A-keys for attributes in any object entry */
#define INODE_AKEYS	7
#define INODE_AKEY_NAME	"DFS_INODE"
#define MODE_IDX	0
#define OID_IDX		(sizeof(mode_t))
#define ATIME_IDX	(OID_IDX + sizeof(daos_obj_id_t))
#define MTIME_IDX	(ATIME_IDX + sizeof(time_t))
#define CTIME_IDX	(MTIME_IDX + sizeof(time_t))
#define CSIZE_IDX	(CTIME_IDX + sizeof(time_t))
#define SYML_IDX	(CSIZE_IDX + sizeof(daos_size_t))

/** Parameters for dkey enumeration */
#define ENUM_DESC_NR	10
#define ENUM_DESC_BUF	(ENUM_DESC_NR * DFS_MAX_PATH)
#define ENUM_XDESC_BUF	(ENUM_DESC_NR * (DFS_MAX_XATTR_NAME + 2))

/** OIDs for Superblock and Root objects */
#define RESERVED_LO	0
#define SB_HI		0
#define ROOT_HI		1

typedef uint64_t dfs_magic_t;
typedef uint16_t dfs_sb_ver_t;
typedef uint16_t dfs_layout_ver_t;

/** object struct that is instantiated for a DFS open object */
struct dfs_obj {
	/** DAOS object ID */
	daos_obj_id_t		oid;
	/** DAOS object open handle */
	daos_handle_t		oh;
	/** mode_t containing permissions & type */
	mode_t			mode;
	/** open access flags */
	int			flags;
	/** DAOS object ID of the parent of the object */
	daos_obj_id_t		parent_oid;
	/** entry name of the object in the parent */
	char			name[DFS_MAX_PATH + 1];
	/** Symlink value if object is a symbolic link */
	char			*value;
};

/** dfs struct that is instantiated for a mounted DFS namespace */
struct dfs {
	/** flag to indicate whether the dfs is mounted */
	bool			mounted;
	/** flag to indicate whether dfs is mounted with balanced mode (DTX) */
	bool			use_dtx;
	/** lock for threadsafety */
	pthread_mutex_t		lock;
	/** uid - inherited from container. */
	uid_t			uid;
	/** gid - inherited from container. */
	gid_t			gid;
	/** Access mode (RDONLY, RDWR) */
	int			amode;
	/** Open pool handle of the DFS */
	daos_handle_t		poh;
	/** Open container handle of the DFS */
	daos_handle_t		coh;
	/** Object ID reserved for this DFS (see oid_gen below) */
	daos_obj_id_t		oid;
	/** Open object handle of SB */
	daos_handle_t		super_oh;
	/** Root object info */
	dfs_obj_t		root;
	/** DFS container attributes (Default chunk size, oclass, etc.) */
	dfs_attr_t		attr;
	/** Optional prefix to account for when resolving an absolute path */
	char			*prefix;
	daos_size_t		prefix_len;
};

struct dfs_entry {
	/** mode (permissions + entry type) */
	mode_t		mode;
	/* Length of value string, not including NULL byte */
	uint16_t	value_len;
	/** Object ID if not a symbolic link */
	daos_obj_id_t	oid;
	/* Time of last access */
	time_t		atime;
	/* Time of last modification */
	time_t		mtime;
	/* Time of last status change */
	time_t		ctime;
	/** chunk size of file */
	daos_size_t	chunk_size;
	/** Sym Link value */
	char		*value;
};

#if 0
static void
time2str(char *buf, time_t t) {
	struct tm tm;

	gmtime_r(&t, &tm);
	strftime(buf, 26, "%F %T", &tm);
}

static time_t
str2time(char *buf) {
	time_t t;
	struct tm tm;

	strptime(buf, "%F %T", &tm);
	t = mktime(&tm);
	return t;
}

static void
print_mode(mode_t mode)
{
	D_DEBUG(DB_TRACE, "(%o)\t", mode);
	D_DEBUG(DB_TRACE, (mode & S_IRUSR) ? "r" : "-");
	D_DEBUG(DB_TRACE, (mode & S_IWUSR) ? "w" : "-");
	D_DEBUG(DB_TRACE, (mode & S_IXUSR) ? "x" : "-");
	D_DEBUG(DB_TRACE, (mode & S_IRGRP) ? "r" : "-");
	D_DEBUG(DB_TRACE, (mode & S_IWGRP) ? "w" : "-");
	D_DEBUG(DB_TRACE, (mode & S_IXGRP) ? "x" : "-");
	D_DEBUG(DB_TRACE, (mode & S_IROTH) ? "r" : "-");
	D_DEBUG(DB_TRACE, (mode & S_IWOTH) ? "w" : "-");
	D_DEBUG(DB_TRACE, (mode & S_IXOTH) ? "x" : "-");
	D_DEBUG(DB_TRACE, "\n");
}

static void
print_stat(struct stat *stbuf)
{
	char buf[26];

	D_DEBUG(DB_TRACE, "Size = %zu\n", stbuf->st_size);
	D_DEBUG(DB_TRACE, "UID %lu\n", (unsigned long int)stbuf->st_uid);
	D_DEBUG(DB_TRACE, "GID %lu\n", (unsigned long int)stbuf->st_gid);
	print_mode(stbuf->st_mode);
	time2str(buf, stbuf->st_atim.tv_sec);
	D_DEBUG(DB_TRACE, "Access time %s\n", buf);
	time2str(buf, stbuf->st_mtim.tv_sec);
	D_DEBUG(DB_TRACE, "Modify time %s\n", buf);
	time2str(buf, stbuf->st_ctim.tv_sec);
	D_DEBUG(DB_TRACE, "Change time %s\n", buf);
}
#endif

static inline int
get_daos_obj_mode(int flags)
{
	if ((flags & O_ACCMODE) == O_RDONLY)
		return DAOS_OO_RO;
	else if ((flags & O_ACCMODE) == O_RDWR ||
		 (flags & O_ACCMODE) == O_WRONLY)
		return DAOS_OO_RW;
	else
		return -1;
}

static inline void
oid_cp(daos_obj_id_t *dst, daos_obj_id_t src)
{
	dst->hi = src.hi;
	dst->lo = src.lo;
}

static inline int
check_tx(daos_handle_t th, int rc)
{
	/** if we are not using a DTX, no restart is possible */
	if (daos_handle_is_valid(th)) {
		int ret;

		if (rc == ERESTART) {
			/** restart the TX handle */
			rc = daos_tx_restart(th, NULL);
			if (rc) {
				/** restart failed, so just fail */
				D_ERROR("daos_tx_restart() failed (%d)\n", rc);
				rc = daos_der2errno(rc);
			} else {
				/** restart succeeded, so return restart code */
				return ERESTART;
			}
		}

		/** on success or non-restart errors, close the handle */
		ret = daos_tx_close(th,  NULL);
		if (ret) {
			D_ERROR("daos_tx_close() failed (%d)\n", ret);
			if (rc == 0)
				rc = daos_der2errno(ret);
		}
	}

	return rc;
}

#define MAX_OID_HI ((1UL << 32) - 1)

/*
 * OID generation for the dfs objects.
 *
 * The oid.lo uint64_t value will be allocated from the DAOS container using the
 * unique oid allocator. 1 oid at a time will be allocated for the dfs mount.
 * The oid.hi value has the high 32 bits reserved for DAOS (obj class, type,
 * etc.). The lower 32 bits will be used locally by the dfs mount point, and
 * hence discarded when the dfs is unmounted.
 */
static int
oid_gen(dfs_t *dfs, uint16_t oclass, bool file, daos_obj_id_t *oid)
{
	daos_ofeat_t	feat = 0;
	int		rc;

	if (oclass == 0)
		oclass = dfs->attr.da_oclass_id;

	D_MUTEX_LOCK(&dfs->lock);
	/** If we ran out of local OIDs, alloc one from the container */
	if (dfs->oid.hi >= MAX_OID_HI) {
		/** Allocate an OID for the namespace */
		rc = daos_cont_alloc_oids(dfs->coh, 1, &dfs->oid.lo, NULL);
		if (rc) {
			D_ERROR("daos_cont_alloc_oids() Failed (%d)\n", rc);
			D_MUTEX_UNLOCK(&dfs->lock);
			return daos_der2errno(rc);
		}
		dfs->oid.hi = 0;
	}

	/** set oid and lo, bump the current hi value */
	oid->lo = dfs->oid.lo;
	oid->hi = dfs->oid.hi++;
	D_MUTEX_UNLOCK(&dfs->lock);

	/** if a regular file, use UINT64 typed dkeys for the array object */
	if (file)
		feat = DAOS_OF_DKEY_UINT64 | DAOS_OF_KV_FLAT |
			DAOS_OF_ARRAY_BYTE;

	/** generate the daos object ID (set the DAOS owned bits) */
	daos_obj_generate_id(oid, feat, oclass, 0);

	return 0;
}

static int
fetch_entry(daos_handle_t oh, daos_handle_t th, const char *name, size_t len,
	    bool fetch_sym, bool *exists, struct dfs_entry *entry)
{
	d_sg_list_t	sgl;
	d_iov_t		sg_iovs[INODE_AKEYS];
	daos_iod_t	iod;
	daos_recx_t	recx;
	daos_key_t	dkey;
	unsigned int	i;
	int		rc;

	D_ASSERT(name);

	/** TODO - not supported yet */
	if (strcmp(name, ".") == 0)
		D_ASSERT(0);

	d_iov_set(&dkey, (void *)name, len);
	d_iov_set(&iod.iod_name, INODE_AKEY_NAME, sizeof(INODE_AKEY_NAME) - 1);
	iod.iod_nr	= 1;
	recx.rx_idx	= 0;
	recx.rx_nr	= sizeof(mode_t) + sizeof(time_t) * 3 +
			    sizeof(daos_obj_id_t) + sizeof(daos_size_t);
	iod.iod_recxs	= &recx;
	iod.iod_type	= DAOS_IOD_ARRAY;
	iod.iod_size	= 1;
	i = 0;

	d_iov_set(&sg_iovs[i++], &entry->mode, sizeof(mode_t));
	d_iov_set(&sg_iovs[i++], &entry->oid, sizeof(daos_obj_id_t));
	d_iov_set(&sg_iovs[i++], &entry->atime, sizeof(time_t));
	d_iov_set(&sg_iovs[i++], &entry->mtime, sizeof(time_t));
	d_iov_set(&sg_iovs[i++], &entry->ctime, sizeof(time_t));
	d_iov_set(&sg_iovs[i++], &entry->chunk_size, sizeof(daos_size_t));

	sgl.sg_nr	= i;
	sgl.sg_nr_out	= 0;
	sgl.sg_iovs	= sg_iovs;

	rc = daos_obj_fetch(oh, th, 0, &dkey, 1, &iod, &sgl, NULL, NULL);
	if (rc) {
		D_ERROR("Failed to fetch entry %s " DF_RC "\n", name,
			DP_RC(rc));
		return daos_der2errno(rc);
	}

	if (fetch_sym && S_ISLNK(entry->mode)) {
		char *value;

		D_ALLOC(value, PATH_MAX);
		if (value == NULL)
			return ENOMEM;

		recx.rx_idx = sizeof(mode_t) + sizeof(time_t) * 3 +
			sizeof(daos_obj_id_t) + sizeof(daos_size_t);
		recx.rx_nr = PATH_MAX;

		d_iov_set(&sg_iovs[0], value, PATH_MAX);
		sgl.sg_nr	= 1;
		sgl.sg_nr_out	= 0;
		sgl.sg_iovs	= sg_iovs;

		rc = daos_obj_fetch(oh, th, 0, &dkey, 1, &iod, &sgl, NULL,
				    NULL);
		if (rc) {
			D_ERROR("Failed to fetch entry %s " DF_RC "\n", name,
				DP_RC(rc));
			D_FREE(value);
			D_GOTO(out, rc = daos_der2errno(rc));
		}

		entry->value_len = sg_iovs[0].iov_len;

		if (entry->value_len != 0) {
			/* Return value here, and allow the caller to truncate
			 * the buffer if they want to
			 */
			entry->value = value;
		} else {
			D_ERROR("Failed to load value for symlink\n");
			D_FREE(value);
			D_GOTO(out, rc = EIO);
		}
	}

	if (sgl.sg_nr_out == 0)
		*exists = false;
	else
		*exists = true;

out:
	return rc;
}

static int
remove_entry(dfs_t *dfs, daos_handle_t th, daos_handle_t parent_oh,
	     const char *name, size_t len, struct dfs_entry entry)
{
	daos_key_t	dkey;
	daos_handle_t	oh;
	int		rc;

	if (S_ISLNK(entry.mode))
		goto punch_entry;

	rc = daos_obj_open(dfs->coh, entry.oid, DAOS_OO_RW, &oh, NULL);
	if (rc)
		return daos_der2errno(rc);

	rc = daos_obj_punch(oh, th, 0, NULL);
	if (rc) {
		daos_obj_close(oh, NULL);
		return daos_der2errno(rc);
	}

	rc = daos_obj_close(oh, NULL);
	if (rc)
		return daos_der2errno(rc);

punch_entry:
	d_iov_set(&dkey, (void *)name, len);
	rc = daos_obj_punch_dkeys(parent_oh, th, DAOS_COND_PUNCH, 1, &dkey,
				  NULL);
	return daos_der2errno(rc);
}

static int
insert_entry(daos_handle_t oh, daos_handle_t th, const char *name, size_t len,
	     struct dfs_entry *entry)
{
	d_sg_list_t	sgl;
	d_iov_t		sg_iovs[INODE_AKEYS];
	daos_iod_t	iod;
	daos_recx_t	recx;
	daos_key_t	dkey;
	unsigned int	i;
	int		rc;

	d_iov_set(&dkey, (void *)name, len);
	d_iov_set(&iod.iod_name, INODE_AKEY_NAME, sizeof(INODE_AKEY_NAME) - 1);
	iod.iod_nr	= 1;
	recx.rx_idx	= 0;
	recx.rx_nr	= sizeof(mode_t) + sizeof(time_t) * 3 +
		sizeof(daos_obj_id_t) + sizeof(daos_size_t);
	iod.iod_recxs	= &recx;
	iod.iod_type	= DAOS_IOD_ARRAY;
	iod.iod_size	= 1;
	i = 0;

	d_iov_set(&sg_iovs[i++], &entry->mode, sizeof(mode_t));
	d_iov_set(&sg_iovs[i++], &entry->oid, sizeof(daos_obj_id_t));
	d_iov_set(&sg_iovs[i++], &entry->atime, sizeof(time_t));
	d_iov_set(&sg_iovs[i++], &entry->mtime, sizeof(time_t));
	d_iov_set(&sg_iovs[i++], &entry->ctime, sizeof(time_t));
	d_iov_set(&sg_iovs[i++], &entry->chunk_size, sizeof(daos_size_t));

	/** Add symlink value if Symlink */
	if (S_ISLNK(entry->mode)) {
		d_iov_set(&sg_iovs[i++], entry->value, entry->value_len);
		recx.rx_nr += entry->value_len;
	}

	sgl.sg_nr	= i;
	sgl.sg_nr_out	= 0;
	sgl.sg_iovs	= sg_iovs;

	rc = daos_obj_update(oh, th, DAOS_COND_DKEY_INSERT, &dkey, 1, &iod,
			     &sgl, NULL);
	if (rc) {
		/** don't log error if conditional failed */
		if (rc != -DER_EXIST)
			D_ERROR("Failed to insert entry %s (%d)\n", name, rc);
		return daos_der2errno(rc);
	}

	return 0;
}

static int
get_num_entries(daos_handle_t oh, daos_handle_t th, uint32_t *nr,
		bool check_empty)
{
	daos_key_desc_t	kds[ENUM_DESC_NR];
	daos_anchor_t	anchor = {0};
	uint32_t	key_nr = 0;
	d_sg_list_t	sgl;
	d_iov_t		iov;
	char		enum_buf[ENUM_DESC_BUF] = {0};

	sgl.sg_nr = 1;
	sgl.sg_nr_out = 0;
	d_iov_set(&iov, enum_buf, ENUM_DESC_BUF);
	sgl.sg_iovs = &iov;

	/** TODO - Enum of links is expensive. Need to make this faster */
	while (!daos_anchor_is_eof(&anchor)) {
		uint32_t	number = ENUM_DESC_NR;
		int		rc;

		rc = daos_obj_list_dkey(oh, th, &number, kds, &sgl, &anchor,
					NULL);
		if (rc)
			return daos_der2errno(rc);

		if (number == 0)
			continue;

		key_nr += number;

		/** if we just want to check if entries exist, break now */
		if (check_empty)
			break;
	}

	*nr = key_nr;
	return 0;
}

static int
entry_stat(dfs_t *dfs, daos_handle_t th, daos_handle_t oh, const char *name,
	   size_t len, struct stat *stbuf)
{
	struct dfs_entry	entry = {0};
	bool			exists;
	daos_size_t		size;
	int			rc;

	memset(stbuf, 0, sizeof(struct stat));

	/* Check if parent has the entry */
	rc = fetch_entry(oh, th, name, len, true, &exists, &entry);
	if (rc)
		return rc;

	if (!exists)
		return ENOENT;

	switch (entry.mode & S_IFMT) {
	case S_IFIFO:
	case S_IFDIR:
		size = sizeof(entry);
		break;
	case S_IFREG:
	{
		daos_handle_t	file_oh;

		rc = daos_array_open_with_attr(dfs->coh, entry.oid, th,
			DAOS_OO_RO, 1, entry.chunk_size ? entry.chunk_size :
			dfs->attr.da_chunk_size, &file_oh, NULL);
		if (rc) {
			D_ERROR("daos_array_open_with_attr() failed (%d)\n",
				rc);
			return daos_der2errno(rc);
		}

		rc = daos_array_get_size(file_oh, th, &size, NULL);
		if (rc) {
			daos_array_close(file_oh, NULL);
			return daos_der2errno(rc);
		}

		rc = daos_array_close(file_oh, NULL);
		if (rc)
			return daos_der2errno(rc);

		/*
		 * TODO - this is not accurate since it does not account for
		 * sparse files or file metadata or xattributes.
		 */
		stbuf->st_blocks = (size + (1 << 9) - 1) >> 9;
		stbuf->st_blksize = entry.chunk_size ? entry.chunk_size :
			dfs->attr.da_chunk_size;
		break;
	}
	case S_IFLNK:
		size = entry.value_len;
		D_FREE(entry.value);
		break;
	default:
		D_ERROR("Invalid entry type (not a dir, file, symlink).\n");
		return EINVAL;
	}

	stbuf->st_nlink = 1;
	stbuf->st_size = size;
	stbuf->st_mode = entry.mode;
	stbuf->st_uid = dfs->uid;
	stbuf->st_gid = dfs->gid;
	stbuf->st_atim.tv_sec = entry.atime;
	stbuf->st_mtim.tv_sec = entry.mtime;
	stbuf->st_ctim.tv_sec = entry.ctime;

	return 0;
}

static inline int
check_name(const char *name, size_t *_len)
{
	size_t len;

	*_len = 0;

	if (name == NULL || strchr(name, '/'))
		return EINVAL;

	len = strnlen(name, DFS_MAX_PATH + 1);
	if (len > DFS_MAX_PATH)
		return EINVAL;

	*_len = len;
	return 0;
}

static int
check_access(dfs_t *dfs, uid_t uid, gid_t gid, mode_t mode, int mask)
{
	mode_t	base_mask;

	/** Root can access everything */
	if (uid == 0)
		return 0;

	if (mode == 0)
		return EPERM;

	/** set base_mask to others at first step */
	base_mask = S_IRWXO;
	/** update base_mask if uid matches */
	if (uid == dfs->uid)
		base_mask |= S_IRWXU;
	/** update base_mask if gid matches */
	if (gid == dfs->gid)
		base_mask |= S_IRWXG;

	/** AND the object mode with the base_mask to determine access */
	mode &= base_mask;

	/** Execute check */
	if (X_OK == (mask & X_OK))
		if (0 == (mode & (S_IXUSR | S_IXGRP | S_IXOTH)))
			return EPERM;

	/** Write check */
	if (W_OK == (mask & W_OK))
		if (0 == (mode & (S_IWUSR | S_IWGRP | S_IWOTH)))
			return EPERM;

	/** Read check */
	if (R_OK == (mask & R_OK))
		if (0 == (mode & (S_IRUSR | S_IRGRP | S_IROTH)))
			return EPERM;

	/** TODO - check ACL, attributes (immutable, append) etc. */
	return 0;
}

static int
open_file(dfs_t *dfs, daos_handle_t th, dfs_obj_t *parent, int flags,
	  daos_oclass_id_t cid, daos_size_t chunk_size, struct dfs_entry *entry,
	  daos_size_t *size, size_t len, dfs_obj_t *file)
{
	bool	exists;
	int	daos_mode;
	int	rc;

	if (flags & O_CREAT) {
		bool oexcl = flags & O_EXCL;

		/*
		 * If O_CREATE | O_EXCL, we just use conditional check to fail
		 * when inserting the file. Otherwise we need the fetch to make
		 * sure there is no existing entry that is not a file, or it's
		 * just a file open if the file entry exists.
		 */
		if (!oexcl) {
			rc = fetch_entry(parent->oh, th, file->name, len, false,
					 &exists, entry);
			if (rc)
				return rc;

			/** Just open the file */
			if (exists)
				goto fopen;
		}

		/** Get new OID for the file */
		rc = oid_gen(dfs, cid, true, &file->oid);
		if (rc != 0)
			return rc;
		oid_cp(&entry->oid, file->oid);

		/** Open the array object for the file */
		rc = daos_array_open_with_attr(dfs->coh, file->oid, th,
			DAOS_OO_RW, 1, chunk_size ? chunk_size :
			dfs->attr.da_chunk_size, &file->oh, NULL);
		if (rc != 0) {
			D_ERROR("daos_array_open_with_attr() failed (%d)\n",
				rc);
			return daos_der2errno(rc);
		}

		/** Create and insert entry in parent dir object. */
		entry->mode = file->mode;
		entry->atime = entry->mtime = entry->ctime = time(NULL);
		if (chunk_size)
			entry->chunk_size = chunk_size;

		rc = insert_entry(parent->oh, th, file->name, len, entry);
		if (rc == EEXIST && !oexcl) {
			/** just try refetching entry to open the file */
			daos_array_close(file->oh, NULL);
		} else if (rc) {
			daos_array_close(file->oh, NULL);
			D_ERROR("Inserting file entry %s failed (%d)\n",
				file->name, rc);
			return rc;
		} else {
			/** Success, we're done */
			return rc;
		}
	}

	/* Check if parent has the filename entry */
	rc = fetch_entry(parent->oh, th, file->name, len,
			 false, &exists, entry);
	if (rc) {
		D_ERROR("fetch_entry %s failed %d.\n", file->name, rc);
		return rc;
	}

	if (!exists)
		return ENOENT;

fopen:
	if (!S_ISREG(entry->mode)) {
		D_FREE(entry->value);
		return EINVAL;
	}

	daos_mode = get_daos_obj_mode(flags);
	if (daos_mode == -1)
		return EINVAL;

	/** Open the byte array */
	file->mode = entry->mode;
	rc = daos_array_open_with_attr(dfs->coh, entry->oid, th, daos_mode, 1,
		entry->chunk_size ? entry->chunk_size :
		dfs->attr.da_chunk_size, &file->oh, NULL);
	if (rc != 0) {
		D_ERROR("daos_array_open_with_attr() failed (%d)\n", rc);
		return daos_der2errno(rc);
	}

	if (flags & O_TRUNC) {
		rc = daos_array_set_size(file->oh, th, 0, NULL);
		if (rc) {
			D_ERROR("Failed to truncate file (%d)\n", rc);
			daos_array_close(file->oh, NULL);
			return daos_der2errno(rc);
		}
		if (size)
			*size = 0;
	} else if (size) {
		rc = daos_array_get_size(file->oh, th, size, NULL);
		if (rc != 0) {
			daos_array_close(file->oh, NULL);
			D_ERROR("daos_array_get_size() failed (%d)\n", rc);
			return daos_der2errno(rc);
		}
	}

	oid_cp(&file->oid, entry->oid);

	return 0;
}

/*
 * create a dir object. If caller passes parent obj, we check for existence of
 * object first.
 */
static inline int
create_dir(dfs_t *dfs, daos_handle_t parent_oh, daos_oclass_id_t cid,
	   dfs_obj_t *dir)
{
	int			rc;

	/** Allocate an OID for the dir - local operation */
	rc = oid_gen(dfs, cid, false, &dir->oid);
	if (rc != 0)
		return rc;

	/** Open the Object - local operation */
	rc = daos_obj_open(dfs->coh, dir->oid, DAOS_OO_RW, &dir->oh, NULL);
	if (rc) {
		D_ERROR("daos_obj_open() Failed (%d)\n", rc);
		return daos_der2errno(rc);
	}

	return 0;
}

static int
open_dir(dfs_t *dfs, daos_handle_t th, daos_handle_t parent_oh, int flags,
	 daos_oclass_id_t cid, struct dfs_entry *entry, size_t len,
	 dfs_obj_t *dir)
{
	bool			exists;
	int			daos_mode;
	int			rc;

	if (flags & O_CREAT) {
		rc = create_dir(dfs, parent_oh, cid, dir);
		if (rc)
			return rc;

		entry->oid = dir->oid;
		entry->mode = dir->mode;
		entry->atime = entry->mtime = entry->ctime = time(NULL);
		entry->chunk_size = 0;

		rc = insert_entry(parent_oh, th, dir->name, len, entry);
		if (rc != 0) {
			daos_obj_close(dir->oh, NULL);
			D_ERROR("Inserting dir entry %s failed (%d)\n",
				dir->name, rc);
		}

		return rc;
	}

	daos_mode = get_daos_obj_mode(flags);
	if (daos_mode == -1)
		return EINVAL;

	/* Check if parent has the dirname entry */
	rc = fetch_entry(parent_oh, th, dir->name, len, false, &exists, entry);
	if (rc)
		return rc;

	if (!exists)
		return ENOENT;

	/* Check that the opened object is the type that's expected, this could
	 * happen for example if dfs_open() is called with S_IFDIR but without
	 * O_CREATE and a entry of a different type exists already.
	 */
	if ((S_ISDIR(dir->mode) && !S_ISDIR(entry.mode)))
		return ENOTDIR;

	if ((S_ISFIFO(dir->mode) && !S_ISFIFO(entry.mode)))
		return EINVAL;

<<<<<<< HEAD
	rc = daos_obj_open(dfs->coh, entry->oid, daos_mode, &dir->oh, NULL);
=======
	rc = daos_obj_open(dfs->coh, entry.oid, daos_mode, &dir->oh, NULL);
>>>>>>> 4c4b5384
	if (rc) {
		D_ERROR("daos_obj_open() Failed (%d)\n", rc);
		return daos_der2errno(rc);
	}
	dir->mode = entry->mode;
	oid_cp(&dir->oid, entry->oid);

	return 0;
}

static int
open_symlink(dfs_t *dfs, daos_handle_t th, dfs_obj_t *parent, int flags,
	     const char *value, struct dfs_entry *entry,
	     size_t len, dfs_obj_t *sym)
{
	size_t			value_len;
	int			rc;

	if (flags & O_CREAT) {
		if (value == NULL)
			return EINVAL;

		value_len = strnlen(value, PATH_MAX);

		if (value_len > PATH_MAX - 1)
			return EINVAL;

		rc = oid_gen(dfs, 0, false, &sym->oid);
		if (rc != 0)
			return rc;
		oid_cp(&entry->oid, sym->oid);
		entry->mode = sym->mode | S_IRWXO | S_IRWXU | S_IRWXG;
		entry->atime = entry->mtime = entry->ctime = time(NULL);
		entry->chunk_size = 0;
		D_STRNDUP(sym->value, value, value_len + 1);
		if (sym->value == NULL)
			return ENOMEM;

		entry->value = sym->value;
		entry->value_len = value_len;
		rc = insert_entry(parent->oh, th, sym->name, len, entry);
		if (rc) {
			D_FREE(sym->value);
			D_ERROR("Inserting entry %s failed (rc = %d)\n",
				sym->name, rc);
		}
		return rc;
	}

	return ENOTSUP;
}

static void
set_daos_iod(bool create, daos_iod_t *iod, char *buf, size_t size)
{
	d_iov_set(&iod->iod_name, buf, strlen(buf));
	iod->iod_nr	= 1;
	iod->iod_size	= DAOS_REC_ANY;
	iod->iod_recxs	= NULL;
	iod->iod_type	= DAOS_IOD_SINGLE;

	if (create) {
		iod->iod_size = size;
	}
}

static void
set_inode_params(bool for_update, daos_iod_t *iods, daos_key_t *dkey)
{
	int i = 0;

	d_iov_set(dkey, SB_DKEY, sizeof(SB_DKEY) - 1);

	set_daos_iod(for_update, &iods[i++], MAGIC_NAME, sizeof(dfs_magic_t));
	set_daos_iod(for_update, &iods[i++],
		SB_VERSION_NAME, sizeof(dfs_sb_ver_t));
	set_daos_iod(for_update, &iods[i++],
		LAYOUT_NAME, sizeof(dfs_layout_ver_t));
	set_daos_iod(for_update, &iods[i++], CS_NAME, sizeof(daos_size_t));
	set_daos_iod(for_update, &iods[i++], OC_NAME, sizeof(daos_oclass_id_t));
}

static int
open_sb(daos_handle_t coh, bool create, dfs_attr_t *attr, daos_handle_t *oh)
{
	d_sg_list_t		sgls[SB_AKEYS];
	d_iov_t			sg_iovs[SB_AKEYS];
	daos_iod_t		iods[SB_AKEYS];
	daos_key_t		dkey;
	dfs_magic_t		magic;
	dfs_sb_ver_t		sb_ver;
	dfs_layout_ver_t	layout_ver;
	daos_size_t		chunk_size = 0;
	daos_oclass_id_t	oclass = OC_UNKNOWN;
	daos_obj_id_t		super_oid;
	int			i, rc;

	/** Open SB object */
	super_oid.lo = RESERVED_LO;
	super_oid.hi = SB_HI;
	daos_obj_generate_id(&super_oid, 0, OC_RP_XSF, 0);

	rc = daos_obj_open(coh, super_oid, create ? DAOS_OO_RW : DAOS_OO_RO,
			   oh, NULL);
	if (rc) {
		D_ERROR("daos_obj_open() Failed (%d)\n", rc);
		return daos_der2errno(rc);
	}

	d_iov_set(&sg_iovs[0], &magic, sizeof(dfs_magic_t));
	d_iov_set(&sg_iovs[1], &sb_ver, sizeof(dfs_sb_ver_t));
	d_iov_set(&sg_iovs[2], &layout_ver, sizeof(dfs_layout_ver_t));
	d_iov_set(&sg_iovs[3], &chunk_size, sizeof(daos_size_t));
	d_iov_set(&sg_iovs[4], &oclass, sizeof(daos_oclass_id_t));

	for (i = 0; i < SB_AKEYS; i++) {
		sgls[i].sg_nr		= 1;
		sgls[i].sg_nr_out	= 0;
		sgls[i].sg_iovs		= &sg_iovs[i];
	}

	set_inode_params(create, iods, &dkey);

	/** create the SB and exit */
	if (create) {
		magic = DFS_SB_MAGIC;
		sb_ver = DFS_SB_VERSION;
		layout_ver = DFS_LAYOUT_VERSION;

		if (attr->da_chunk_size != 0)
			chunk_size = attr->da_chunk_size;
		else
			chunk_size = DFS_DEFAULT_CHUNK_SIZE;

		if (attr->da_oclass_id != OC_UNKNOWN)
			oclass = attr->da_oclass_id;
		else
			oclass = DFS_DEFAULT_OBJ_CLASS;

		rc = daos_obj_update(*oh, DAOS_TX_NONE, DAOS_COND_DKEY_INSERT,
				     &dkey, SB_AKEYS, iods, sgls, NULL);
		if (rc) {
			D_ERROR("Failed to create DFS superblock (%d)\n", rc);
			D_GOTO(err, rc = daos_der2errno(rc));
		}

		return 0;
	}

	sb_ver = 0;
	layout_ver = 0;
	magic = 0;

	/* otherwise fetch the values and verify SB */
	rc = daos_obj_fetch(*oh, DAOS_TX_NONE, 0, &dkey, SB_AKEYS, iods, sgls,
			    NULL, NULL);
	if (rc) {
		D_ERROR("Failed to fetch SB info (%d)\n", rc);
		D_GOTO(err, rc = daos_der2errno(rc));
	}

	/** check if SB info exists */
	if (iods[0].iod_size == 0) {
		D_ERROR("SB does not exist.\n");
		D_GOTO(err, rc = ENOENT);
	}

	if (magic != DFS_SB_MAGIC) {
		D_ERROR("SB MAGIC verification failed.\n");
		D_GOTO(err, rc = EINVAL);
	}

	if (iods[1].iod_size != sizeof(sb_ver) || sb_ver != DFS_SB_VERSION) {
		D_ERROR("Incompatible SB version.\n");
		D_GOTO(err, rc = EINVAL);
	}

	if (iods[2].iod_size != sizeof(layout_ver) ||
	    layout_ver != DFS_LAYOUT_VERSION) {
		D_ERROR("Incompatible DFS Layout version.\n");
		D_GOTO(err, rc = EINVAL);
	}

	attr->da_chunk_size = (chunk_size) ? chunk_size :
		DFS_DEFAULT_CHUNK_SIZE;
	attr->da_oclass_id = (oclass != OC_UNKNOWN) ? oclass :
		DFS_DEFAULT_OBJ_CLASS;

	return 0;
err:
	daos_obj_close(*oh, NULL);
	return rc;
}

int
dfs_get_sb_layout(daos_key_t *dkey, daos_iod_t *iods[], int *akey_count,
		  int *dfs_entry_key_size, int *dfs_entry_size)
{
	if (dkey == NULL || akey_count == NULL)
		return EINVAL;

	D_ALLOC_ARRAY(*iods, SB_AKEYS);
	if (*iods == NULL)
		return ENOMEM;

	*akey_count = SB_AKEYS;
	*dfs_entry_key_size = sizeof(INODE_AKEY_NAME) - 1;
	*dfs_entry_size = sizeof(struct dfs_entry);
	set_inode_params(true, *iods, dkey);

	return 0;
}

int
dfs_cont_create(daos_handle_t poh, uuid_t co_uuid, dfs_attr_t *attr,
		daos_handle_t *_coh, dfs_t **_dfs)
{
	daos_handle_t		coh, super_oh;
	struct dfs_entry	entry = {0};
	daos_prop_t		*prop = NULL;
	daos_cont_info_t	co_info;
	dfs_t			*dfs;
	dfs_attr_t		dattr;
	int			rc;

	if (_dfs && _coh == NULL) {
		D_ERROR("Should pass a valid container handle pointer\n");
		return EINVAL;
	}

	if (attr != NULL && attr->da_props != NULL)
		prop = daos_prop_alloc(attr->da_props->dpp_nr + 1);
	else
		prop = daos_prop_alloc(1);
	if (prop == NULL) {
		D_ERROR("Failed to allocate container prop.");
		return ENOMEM;
	}

	if (attr != NULL && attr->da_props != NULL) {
		rc = daos_prop_copy(prop, attr->da_props);
		if (rc) {
			daos_prop_free(prop);
			D_ERROR("failed to copy properties (%d)\n", rc);
			return daos_der2errno(rc);
		}
	}
	prop->dpp_entries[prop->dpp_nr - 1].dpe_type = DAOS_PROP_CO_LAYOUT_TYPE;
	prop->dpp_entries[prop->dpp_nr - 1].dpe_val = DAOS_PROP_CO_LAYOUT_POSIX;

	rc = daos_cont_create(poh, co_uuid, prop, NULL);
	daos_prop_free(prop);
	if (rc) {
		D_ERROR("daos_cont_create() failed (%d)\n", rc);
		return daos_der2errno(rc);
	}

	rc = daos_cont_open(poh, co_uuid, DAOS_COO_RW, &coh, &co_info, NULL);
	if (rc) {
		D_ERROR("daos_cont_open() failed (%d)\n", rc);
		D_GOTO(err_destroy, rc = daos_der2errno(rc));
	}

	if (attr && attr->da_chunk_size != 0)
		dattr.da_chunk_size = attr->da_chunk_size;
	else
		dattr.da_chunk_size = DFS_DEFAULT_CHUNK_SIZE;

	if (attr && attr->da_oclass_id != OC_UNKNOWN)
		dattr.da_oclass_id = attr->da_oclass_id;
	else
		dattr.da_oclass_id = DFS_DEFAULT_OBJ_CLASS;

	/** Create SB */
	rc = open_sb(coh, true, &dattr, &super_oh);
	if (rc)
		D_GOTO(err_close, rc);

	/** Add root object */
	entry.oid.lo = RESERVED_LO;
	entry.oid.hi = ROOT_HI;
	daos_obj_generate_id(&entry.oid, 0, dattr.da_oclass_id, 0);
	entry.mode = S_IFDIR | 0755;
	entry.atime = entry.mtime = entry.ctime = time(NULL);
	entry.chunk_size = dattr.da_chunk_size;

	/*
	 * Since we don't support daos cont create atomicity (2 or more cont
	 * creates on the same container will always succeed), we can get into a
	 * situation where the SB is created by one process, but return EEXIST
	 * on another. in this case we can just assume it is inserted, and
	 * continue.
	 */
	rc = insert_entry(super_oh, DAOS_TX_NONE, "/", 1, &entry);
	if (rc && rc != EEXIST) {
		D_ERROR("Failed to insert root entry (%d).", rc);
		D_GOTO(err_super, rc);
	}

	daos_obj_close(super_oh, NULL);

	if (_dfs) {
		/** Mount DFS on the container we just created */
		rc = dfs_mount(poh, coh, O_RDWR, &dfs);
		if (rc) {
			D_ERROR("dfs_mount() failed (%d)\n", rc);
			D_GOTO(err_close, rc);
		}
		*_dfs = dfs;
	}

	if (_coh) {
		*_coh = coh;
	} else {
		rc = daos_cont_close(coh, NULL);
		if (rc) {
			D_ERROR("daos_cont_close() failed (%d)\n", rc);
			D_GOTO(err_destroy, rc = daos_der2errno(rc));
		}
	}

	return rc;
err_super:
	daos_obj_close(super_oh, NULL);
err_close:
	daos_cont_close(coh, NULL);
err_destroy:
	daos_cont_destroy(poh, co_uuid, 1, NULL);
	return rc;
}

int
dfs_mount(daos_handle_t poh, daos_handle_t coh, int flags, dfs_t **_dfs)
{
	dfs_t			*dfs;
	daos_prop_t		*prop;
	struct daos_prop_entry	*entry;
	struct dfs_entry	root_dir;
	int			amode, obj_mode;
	int			rc;

	if (_dfs == NULL)
		return EINVAL;

	amode = (flags & O_ACCMODE);
	obj_mode = get_daos_obj_mode(flags);
	if (obj_mode == -1)
		return EINVAL;

	prop = daos_prop_alloc(0);
	if (prop == NULL) {
		D_ERROR("Failed to allocate prop.");
		return ENOMEM;
	}

	rc = daos_cont_query(coh, NULL, prop, NULL);
	if (rc) {
		D_ERROR("daos_cont_query() failed, " DF_RC "\n", DP_RC(rc));
		D_GOTO(err_prop, rc = daos_der2errno(rc));
	}

	entry = daos_prop_entry_get(prop, DAOS_PROP_CO_LAYOUT_TYPE);
	if (entry == NULL || entry->dpe_val != DAOS_PROP_CO_LAYOUT_POSIX) {
		D_ERROR("container is not of type POSIX\n");
		D_GOTO(err_prop, rc = EINVAL);
	}

	D_ALLOC_PTR(dfs);
	if (dfs == NULL)
		D_GOTO(err_prop, rc = ENOMEM);

	dfs->use_dtx = false;
	d_getenv_bool("DFS_USE_DTX", &dfs->use_dtx);
	if (dfs->use_dtx)
		D_DEBUG(DB_ALL, "DFS mount with distributed transactions.\n");

	dfs->poh = poh;
	dfs->coh = coh;
	dfs->amode = amode;

	rc = D_MUTEX_INIT(&dfs->lock, NULL);
	if (rc != 0)
		D_GOTO(err_dfs, rc = daos_der2errno(rc));

	/* Convert the owner information to uid/gid */
	entry = daos_prop_entry_get(prop, DAOS_PROP_CO_OWNER);
	D_ASSERT(entry != NULL);
	rc = daos_acl_principal_to_uid(entry->dpe_str, &dfs->uid);
	if (rc == -DER_NONEXIST)
		/** Set uid to nobody */
		rc = daos_acl_principal_to_uid("nobody@", &dfs->uid);
	if (rc) {
		D_ERROR("Unable to convert owner to uid\n");
		D_GOTO(err_dfs, rc = daos_der2errno(rc));
	}

	entry = daos_prop_entry_get(prop, DAOS_PROP_CO_OWNER_GROUP);
	D_ASSERT(entry != NULL);
	rc = daos_acl_principal_to_gid(entry->dpe_str, &dfs->gid);
	if (rc == -DER_NONEXIST)
		/** Set gid to nobody */
		rc = daos_acl_principal_to_gid("nobody@", &dfs->gid);
	if (rc) {
		D_ERROR("Unable to convert owner to gid\n");
		D_GOTO(err_dfs, rc = daos_der2errno(rc));
	}

	/** Verify SB */
	rc = open_sb(coh, false, &dfs->attr, &dfs->super_oh);
	if (rc)
		D_GOTO(err_dfs, rc);

	/** Check if super object has the root entry */
	strcpy(dfs->root.name, "/");
	dfs->root.parent_oid.lo = RESERVED_LO;
	dfs->root.parent_oid.hi = SB_HI;
	daos_obj_generate_id(&dfs->root.parent_oid, 0, OC_RP_XSF, 0);
<<<<<<< HEAD
	rc = open_dir(dfs, DAOS_TX_NONE, dfs->super_oh, amode, 0, &root_dir,
=======
	rc = open_dir(dfs, DAOS_TX_NONE, dfs->super_oh, amode | S_IFDIR, 0,
>>>>>>> 4c4b5384
		      1, &dfs->root);
	if (rc) {
		D_ERROR("Failed to open root object (%d)\n", rc);
		D_GOTO(err_super, rc);
	}

	/** if RW, allocate an OID for the namespace */
	if (amode == O_RDWR) {
		rc = daos_cont_alloc_oids(coh, 1, &dfs->oid.lo, NULL);
		if (rc) {
			D_ERROR("daos_cont_alloc_oids() Failed (%d)\n", rc);
			D_GOTO(err_root, rc = daos_der2errno(rc));
		}

		/*
		 * if this is the first time we allocate on this container,
		 * account 0 for SB, 1 for root obj.
		 */
		if (dfs->oid.lo == RESERVED_LO)
			dfs->oid.hi = ROOT_HI + 1;
		else
			dfs->oid.hi = 0;
	}

	dfs->mounted = true;
	*_dfs = dfs;
	daos_prop_free(prop);
	return rc;

err_root:
	daos_obj_close(dfs->root.oh, NULL);
err_super:
	daos_obj_close(dfs->super_oh, NULL);
err_dfs:
	D_FREE(dfs);
err_prop:
	daos_prop_free(prop);
	return rc;
}

int
dfs_umount(dfs_t *dfs)
{
	if (dfs == NULL || !dfs->mounted)
		return EINVAL;

	daos_obj_close(dfs->root.oh, NULL);
	daos_obj_close(dfs->super_oh, NULL);

	if (dfs->prefix)
		D_FREE(dfs->prefix);

	D_MUTEX_DESTROY(&dfs->lock);
	D_FREE(dfs);

	return 0;
}

int
dfs_query(dfs_t *dfs, dfs_attr_t *attr)
{
	if (dfs == NULL || !dfs->mounted || attr == NULL)
		return EINVAL;

	memcpy(attr, &dfs->attr, sizeof(dfs_attr_t));

	return 0;
}

/* Structure of global buffer for dfs */
struct dfs_glob {
	uint32_t		magic;
	bool			use_dtx;
	int32_t			amode;
	uid_t			uid;
	gid_t			gid;
	uint64_t		id;
	daos_size_t		chunk_size;
	daos_oclass_id_t	oclass;
	uuid_t			cont_uuid;
	uuid_t			coh_uuid;
};

static inline void
swap_dfs_glob(struct dfs_glob *dfs_params)
{
	D_ASSERT(dfs_params != NULL);

	D_SWAP32S(&dfs_params->magic);
	D_SWAP32S(&dfs_params->use_dtx);
	D_SWAP32S(&dfs_params->amode);
	D_SWAP32S(&dfs_params->uid);
	D_SWAP32S(&dfs_params->gid);
	D_SWAP64S(&dfs_params->id);
	D_SWAP64S(&dfs_params->chunk_size);
	D_SWAP16S(&dfs_params->oclass);
	/* skip cont_uuid */
	/* skip coh_uuid */
}
static inline daos_size_t
dfs_glob_buf_size()
{
	return sizeof(struct dfs_glob);
}

int
dfs_local2global(dfs_t *dfs, d_iov_t *glob)
{
	struct dfs_glob		*dfs_params;
	uuid_t			coh_uuid;
	uuid_t			cont_uuid;
	daos_size_t		glob_buf_size;
	int			rc = 0;

	if (dfs == NULL || !dfs->mounted)
		return EINVAL;

	if (glob == NULL) {
		D_ERROR("Invalid parameter, NULL glob pointer.\n");
		return EINVAL;
	}

	if (glob->iov_buf != NULL && (glob->iov_buf_len == 0 ||
	    glob->iov_buf_len < glob->iov_len)) {
		D_ERROR("Invalid parameter of glob, iov_buf %p, iov_buf_len "
			""DF_U64", iov_len "DF_U64".\n", glob->iov_buf,
			glob->iov_buf_len, glob->iov_len);
		return EINVAL;
	}

	glob_buf_size = dfs_glob_buf_size();

	if (glob->iov_buf == NULL) {
		glob->iov_buf_len = glob_buf_size;
		return 0;
	}

	rc = dc_cont_hdl2uuid(dfs->coh, &coh_uuid, &cont_uuid);
	if (rc != 0)
		return daos_der2errno(rc);

	if (glob->iov_buf_len < glob_buf_size) {
		D_DEBUG(DF_DSMC, "Larger glob buffer needed ("DF_U64" bytes "
			"provided, "DF_U64" required).\n", glob->iov_buf_len,
			glob_buf_size);
		glob->iov_buf_len = glob_buf_size;
		return ENOBUFS;
	}
	glob->iov_len = glob_buf_size;

	/* init global handle */
	dfs_params = (struct dfs_glob *)glob->iov_buf;
	dfs_params->magic	= DFS_GLOB_MAGIC;
	dfs_params->use_dtx	= dfs->use_dtx;
	dfs_params->amode	= dfs->amode;
	dfs_params->uid		= dfs->uid;
	dfs_params->gid		= dfs->gid;
	dfs_params->id		= dfs->attr.da_id;
	dfs_params->chunk_size	= dfs->attr.da_chunk_size;
	dfs_params->oclass	= dfs->attr.da_oclass_id;
	uuid_copy(dfs_params->coh_uuid, coh_uuid);
	uuid_copy(dfs_params->cont_uuid, cont_uuid);

	return 0;
}

int
dfs_global2local(daos_handle_t poh, daos_handle_t coh, int flags, d_iov_t glob,
		 dfs_t **_dfs)
{
	dfs_t		*dfs;
	struct dfs_glob	*dfs_params;
	int		obj_mode;
	daos_obj_id_t	super_oid;
	uuid_t		coh_uuid;
	uuid_t		cont_uuid;
	int		rc = 0;

	if (_dfs == NULL)
		return EINVAL;

	if (glob.iov_buf == NULL || glob.iov_buf_len < glob.iov_len ||
	    glob.iov_len != dfs_glob_buf_size()) {
		D_ERROR("Invalid parameter of glob, iov_buf %p, "
			"iov_buf_len "DF_U64", iov_len "DF_U64".\n",
			glob.iov_buf, glob.iov_buf_len, glob.iov_len);
		return EINVAL;
	}

	dfs_params = (struct dfs_glob *)glob.iov_buf;
	if (dfs_params->magic == D_SWAP32(DFS_GLOB_MAGIC)) {
		swap_dfs_glob(dfs_params);
		D_ASSERT(dfs_params->magic == DFS_GLOB_MAGIC);

	} else if (dfs_params->magic != DFS_GLOB_MAGIC) {
		D_ERROR("Bad magic value: %#x.\n", dfs_params->magic);
		return EINVAL;
	}

	D_ASSERT(dfs_params != NULL);

	/** Check container uuid mismatch */
	rc = dc_cont_hdl2uuid(coh, &coh_uuid, &cont_uuid);
	if (rc != 0)
		return daos_der2errno(rc);
	if (uuid_compare(cont_uuid, dfs_params->cont_uuid) != 0) {
		D_ERROR("Container uuid mismatch, in coh: "DF_UUID", "
			"in dfs_params:" DF_UUID"\n", DP_UUID(cont_uuid),
			DP_UUID(dfs_params->cont_uuid));
		return EINVAL;
	}

	/** Create the DFS handle with no RPCs */
	D_ALLOC_PTR(dfs);
	if (dfs == NULL)
		return ENOMEM;

	dfs->poh = poh;
	dfs->coh = coh;
	dfs->use_dtx = dfs_params->use_dtx;
	dfs->amode = (flags == 0) ? dfs_params->amode : (flags & O_ACCMODE);
	dfs->uid = dfs_params->uid;
	dfs->gid = dfs_params->gid;
	dfs->attr.da_id = dfs_params->id;
	dfs->attr.da_chunk_size = dfs_params->chunk_size;
	dfs->attr.da_oclass_id = dfs_params->oclass;
	/** allocate a new oid on the next file or dir creation */
	dfs->oid.lo = 0;
	dfs->oid.hi = MAX_OID_HI;

	rc = D_MUTEX_INIT(&dfs->lock, NULL);
	if (rc != 0) {
		D_FREE(dfs);
		return daos_der2errno(rc);
	}

	/** Open SB object */
	super_oid.lo = RESERVED_LO;
	super_oid.hi = SB_HI;
	daos_obj_generate_id(&super_oid, 0, OC_RP_XSF, 0);

	rc = daos_obj_open(coh, super_oid, DAOS_OO_RO, &dfs->super_oh, NULL);
	if (rc) {
		D_ERROR("daos_obj_open() failed, " DF_RC "\n", DP_RC(rc));
		D_GOTO(err_dfs, rc = daos_der2errno(rc));
	}

	/* Open Root Object */
	strcpy(dfs->root.name, "/");
	dfs->root.parent_oid.lo = super_oid.lo;
	dfs->root.parent_oid.hi = super_oid.hi;
	dfs->root.oid.lo = RESERVED_LO;
	dfs->root.oid.hi = ROOT_HI;
	daos_obj_generate_id(&dfs->root.oid, 0, dfs->attr.da_oclass_id, 0);
	dfs->root.mode = S_IFDIR | 0755;

	obj_mode = get_daos_obj_mode(flags);
	rc = daos_obj_open(coh, dfs->root.oid, obj_mode, &dfs->root.oh, NULL);
	if (rc) {
		D_ERROR("daos_obj_open() failed, " DF_RC "\n", DP_RC(rc));
		daos_obj_close(dfs->super_oh, NULL);
		D_GOTO(err_dfs, rc = daos_der2errno(rc));
	}

	dfs->mounted = true;
	*_dfs = dfs;

	return rc;
err_dfs:
	D_MUTEX_DESTROY(&dfs->lock);
	D_FREE(dfs);
	return rc;
}

int
dfs_set_prefix(dfs_t *dfs, const char *prefix)
{
	if (dfs == NULL || !dfs->mounted)
		return EINVAL;

	if (prefix == NULL) {
		D_FREE(dfs->prefix);
		return 0;
	}

	if (prefix[0] != '/' || strnlen(prefix, PATH_MAX) > PATH_MAX - 1)
		return EINVAL;

	D_STRNDUP(dfs->prefix, prefix, PATH_MAX - 1);
	if (dfs->prefix == NULL)
		return ENOMEM;

	dfs->prefix_len = strlen(dfs->prefix);
	if (dfs->prefix[dfs->prefix_len-1] == '/')
		dfs->prefix_len--;

	return 0;
}

int
dfs_get_file_oh(dfs_obj_t *obj, daos_handle_t *oh)
{
	if (obj == NULL || !S_ISREG(obj->mode))
		return EINVAL;
	if (oh == NULL)
		return EINVAL;

	oh->cookie = obj->oh.cookie;
	return 0;
}

int
dfs_get_chunk_size(dfs_obj_t *obj, daos_size_t *chunk_size)
{
	daos_size_t	cell_size;
	int		rc;

	if (obj == NULL || !S_ISREG(obj->mode))
		return EINVAL;
	if (chunk_size == NULL)
		return EINVAL;

	rc = daos_array_get_attr(obj->oh, chunk_size, &cell_size);
	if (rc)
		return daos_der2errno(rc);

	D_ASSERT(cell_size == 1);
	return 0;
}

int
dfs_mkdir(dfs_t *dfs, dfs_obj_t *parent, const char *name, mode_t mode,
	  daos_oclass_id_t cid)
{
	dfs_obj_t		new_dir;
	daos_handle_t		th = DAOS_TX_NONE;
	struct dfs_entry	entry = {0};
	size_t			len;
	int			rc;

	if (dfs == NULL || !dfs->mounted)
		return EINVAL;
	if (dfs->amode != O_RDWR)
		return EPERM;
	if (parent == NULL)
		parent = &dfs->root;
	else if (!S_ISDIR(parent->mode))
		return ENOTDIR;

	rc = check_name(name, &len);
	if (rc)
		return rc;

	strncpy(new_dir.name, name, len + 1);

	rc = create_dir(dfs, parent->oh, cid, &new_dir);
	if (rc)
		return rc;

	entry.oid = new_dir.oid;
	entry.mode = S_IFDIR | mode;
	entry.atime = entry.mtime = entry.ctime = time(NULL);
	entry.chunk_size = 0;

	rc = insert_entry(parent->oh, th, name, len, &entry);
	if (rc != 0) {
		daos_obj_close(new_dir.oh, NULL);
		return rc;
	}

	rc = daos_obj_close(new_dir.oh, NULL);
	if (rc != 0)
		return daos_der2errno(rc);

	return rc;
}

static int
remove_dir_contents(dfs_t *dfs, daos_handle_t th, struct dfs_entry entry)
{
	daos_handle_t	oh;
	daos_key_desc_t	kds[ENUM_DESC_NR];
	daos_anchor_t	anchor = {0};
	d_iov_t		iov;
	char		enum_buf[ENUM_DESC_BUF] = {0};
	d_sg_list_t	sgl;
	int		rc;

	D_ASSERT(S_ISDIR(entry.mode));

	rc = daos_obj_open(dfs->coh, entry.oid, DAOS_OO_RW, &oh, NULL);
	if (rc)
		return daos_der2errno(rc);

	sgl.sg_nr = 1;
	sgl.sg_nr_out = 0;
	d_iov_set(&iov, enum_buf, ENUM_DESC_BUF);
	sgl.sg_iovs = &iov;

	while (!daos_anchor_is_eof(&anchor)) {
		uint32_t	number = ENUM_DESC_NR;
		uint32_t	i;
		char		*ptr;

		rc = daos_obj_list_dkey(oh, th, &number, kds, &sgl, &anchor,
					NULL);
		if (rc)
			D_GOTO(out, rc = daos_der2errno(rc));

		if (number == 0)
			continue;

		for (ptr = enum_buf, i = 0; i < number; i++) {
			struct dfs_entry child_entry = {0};
			bool exists;

			ptr += kds[i].kd_key_len;

			rc = fetch_entry(oh, th, ptr, kds[i].kd_key_len, false,
					 &exists, &child_entry);
			if (rc)
				D_GOTO(out, rc);

			if (!exists)
				continue;

			if (S_ISDIR(child_entry.mode)) {
				rc = remove_dir_contents(dfs, th, child_entry);
				if (rc)
					D_GOTO(out, rc);
			}

			rc = remove_entry(dfs, th, oh, ptr, kds[i].kd_key_len,
					  child_entry);
			if (rc)
				D_GOTO(out, rc);
		}
	}

out:
	daos_obj_close(oh, NULL);
	return rc;
}

int
dfs_remove(dfs_t *dfs, dfs_obj_t *parent, const char *name, bool force,
	   daos_obj_id_t *oid)
{
	struct dfs_entry	entry = {0};
	daos_handle_t		th = DAOS_TX_NONE;
	bool			exists;
	size_t			len;
	int			rc;

	if (dfs == NULL || !dfs->mounted)
		return EINVAL;
	if (dfs->amode != O_RDWR)
		return EPERM;
	if (parent == NULL)
		parent = &dfs->root;
	else if (!S_ISDIR(parent->mode))
		return ENOTDIR;

	rc = check_name(name, &len);
	if (rc)
		return rc;

	if (dfs->use_dtx) {
		rc = daos_tx_open(dfs->coh, &th, 0, NULL);
		if (rc) {
			D_ERROR("daos_tx_open() failed (%d)\n", rc);
			D_GOTO(out, rc = daos_der2errno(rc));
		}
	}

restart:
	/** Even with cond punch, need to fetch the entry to check the type */
	rc = fetch_entry(parent->oh, th, name, len, false, &exists, &entry);
	if (rc)
		D_GOTO(out, rc);

	if (!exists)
		D_GOTO(out, rc = ENOENT);

	/* Check if the file is the expected one */
	if (oid && (oid->lo != 0 || oid->hi != 0)) {
		if (oid->lo != entry.oid.lo || oid->hi != entry.oid.hi)
			D_GOTO(out, rc = EBADF);
	}

	if (S_ISDIR(entry.mode)) {
		uint32_t nr = 0;
		daos_handle_t oh;

		/** check if dir is empty */
		rc = daos_obj_open(dfs->coh, entry.oid, DAOS_OO_RW, &oh, NULL);
		if (rc) {
			D_ERROR("daos_obj_open() Failed (%d)\n", rc);
			D_GOTO(out, rc = daos_der2errno(rc));
		}

		rc = get_num_entries(oh, th, &nr, true);
		if (rc) {
			daos_obj_close(oh, NULL);
			D_GOTO(out, rc);
		}

		rc = daos_obj_close(oh, NULL);
		if (rc)
			D_GOTO(out, rc = daos_der2errno(rc));

		if (!force && nr != 0)
			D_GOTO(out, rc = ENOTEMPTY);

		if (force && nr != 0) {
			rc = remove_dir_contents(dfs, th, entry);
			if (rc)
				D_GOTO(out, rc);
		}
	}

	rc = remove_entry(dfs, th, parent->oh, name, len, entry);
	if (rc)
		D_GOTO(out, rc);

	if (dfs->use_dtx) {
		rc = daos_tx_commit(th, NULL);
		if (rc) {
			if (rc != -DER_TX_RESTART)
				D_ERROR("daos_tx_commit() failed (%d)\n", rc);
			D_GOTO(out, rc = daos_der2errno(rc));
		}
	}

	if (oid)
		oid_cp(oid, entry.oid);

out:
	rc = check_tx(th, rc);
	if (rc == ERESTART)
		goto restart;
	return rc;
}

int
dfs_lookup(dfs_t *dfs, const char *path, int flags, dfs_obj_t **_obj,
	   mode_t *mode, struct stat *stbuf)
{
	dfs_obj_t		parent;
	dfs_obj_t		*obj = NULL;
	char			*token;
	char			*rem, *sptr = NULL; /* bogus compiler warning */
	bool			exists;
	int			daos_mode;
	struct dfs_entry	entry = {0};
	size_t			len;
	int			rc;

	if (dfs == NULL || !dfs->mounted)
		return EINVAL;
	if (_obj == NULL)
		return EINVAL;
	if (path == NULL || strnlen(path, PATH_MAX) > PATH_MAX - 1)
		return EINVAL;
	if (path[0] != '/')
		return EINVAL;

	/** if we added a prefix, check and skip over it */
	if (dfs->prefix) {
		if (strncmp(dfs->prefix, path, dfs->prefix_len) != 0)
			return EINVAL;

		path += dfs->prefix_len;
	}

	daos_mode = get_daos_obj_mode(flags);
	if (daos_mode == -1)
		return EINVAL;

	D_STRNDUP(rem, path, PATH_MAX - 1);
	if (rem == NULL)
		return ENOMEM;

	if (stbuf)
		memset(stbuf, 0, sizeof(struct stat));

	D_ALLOC_PTR(obj);
	if (obj == NULL)
		D_GOTO(out, rc = ENOMEM);

	oid_cp(&obj->oid, dfs->root.oid);
	oid_cp(&obj->parent_oid, dfs->root.parent_oid);
	obj->mode = dfs->root.mode;
	strncpy(obj->name, dfs->root.name, DFS_MAX_PATH + 1);

	rc = daos_obj_open(dfs->coh, obj->oid, daos_mode, &obj->oh, NULL);
	if (rc)
		D_GOTO(err_obj, rc = daos_der2errno(rc));

	parent.oh = obj->oh;
	parent.mode = obj->mode;
	oid_cp(&parent.oid, obj->oid);
	oid_cp(&parent.parent_oid, obj->parent_oid);

	/** get the obj entry in the path */
	for (token = strtok_r(rem, "/", &sptr);
	     token != NULL;
	     token = strtok_r(NULL, "/", &sptr)) {
dfs_lookup_loop:

		len = strlen(token);

		entry.chunk_size = 0;
		rc = fetch_entry(parent.oh, DAOS_TX_NONE, token, len, true,
				 &exists, &entry);
		if (rc)
			D_GOTO(err_obj, rc);

		rc = daos_obj_close(obj->oh, NULL);
		if (rc) {
			D_ERROR("daos_obj_close() Failed (%d)\n", rc);
			D_GOTO(err_obj, rc = daos_der2errno(rc));
		}

		if (!exists)
			D_GOTO(err_obj, rc = ENOENT);

		oid_cp(&obj->oid, entry.oid);
		oid_cp(&obj->parent_oid, parent.oid);
		strncpy(obj->name, token, len + 1);
		obj->mode = entry.mode;

		/** if entry is a file, open the array object and return */
		if (S_ISREG(entry.mode)) {
			/* if there are more entries, then file is not a dir */
			if (strtok_r(NULL, "/", &sptr) != NULL) {
				D_ERROR("%s is not a directory\n", obj->name);
				D_GOTO(err_obj, rc = ENOENT);
			}

			rc = daos_array_open_with_attr(dfs->coh, entry.oid,
				DAOS_TX_NONE, daos_mode, 1, entry.chunk_size ?
				entry.chunk_size : dfs->attr.da_chunk_size,
				&obj->oh, NULL);
			if (rc != 0) {
				D_ERROR("daos_array_open() Failed (%d)\n", rc);
				D_GOTO(err_obj, rc = daos_der2errno(rc));
			}

			if (stbuf) {
				daos_size_t size;

				rc = daos_array_get_size(obj->oh, DAOS_TX_NONE,
							 &size, NULL);
				if (rc) {
					daos_array_close(obj->oh, NULL);
					D_GOTO(err_obj,
					       rc = daos_der2errno(rc));
				}
				stbuf->st_size = size;
				stbuf->st_blocks =
					(stbuf->st_size + (1 << 9) - 1) >> 9;
			}
			break;
		}

		if (S_ISLNK(entry.mode)) {
			/*
			 * If there is a token after the sym link entry, treat
			 * the sym link as a directory and look up it's value.
			 */
			token = strtok_r(NULL, "/", &sptr);
			if (token) {
				dfs_obj_t *sym;

				rc = dfs_lookup(dfs, entry.value, flags, &sym,
						NULL, NULL);
				if (rc) {
					D_DEBUG(DB_TRACE,
						"Failed to lookup symlink %s\n",
						entry.value);
					D_FREE(entry.value);
					D_FREE(sym);
					D_FREE(entry.value);
					D_GOTO(err_obj, rc);
				}

				parent.oh = sym->oh;
				D_FREE(sym);
				D_FREE(entry.value);
				obj->value = NULL;
				/*
				 * need to go to to the beginning of loop but we
				 * already did the strtok.
				 */
				goto dfs_lookup_loop;
			}

			/* Create a truncated version of the string */
			D_STRNDUP(obj->value, entry.value, entry.value_len + 1);
			if (obj->value == NULL) {
				D_FREE(entry.value);
				D_GOTO(out, rc = ENOMEM);
			}
			D_FREE(entry.value);
			if (stbuf)
				stbuf->st_size = entry.value_len;
			/** return the symlink obj if this is the last entry */
			break;
		}

		if (!S_ISDIR(entry.mode) && (!S_ISFIFO(entry.mode))) {
			D_ERROR("Invalid entry type in path.\n");
			D_GOTO(err_obj, rc = EINVAL);
		}

		/* open the directory/fifo object */
		rc = daos_obj_open(dfs->coh, entry.oid, daos_mode, &obj->oh,
				   NULL);
		if (rc) {
			D_ERROR("daos_obj_open() Failed (%d)\n", rc);
			D_GOTO(err_obj, rc = daos_der2errno(rc));
		}

		if (stbuf)
			stbuf->st_size = sizeof(entry);
		oid_cp(&parent.oid, obj->oid);
		oid_cp(&parent.parent_oid, obj->parent_oid);
		parent.oh = obj->oh;
		parent.mode = entry.mode;
	}

	if (mode)
		*mode = obj->mode;

	if (stbuf) {
		stbuf->st_nlink = 1;
		stbuf->st_mode = obj->mode;
		stbuf->st_uid = dfs->uid;
		stbuf->st_gid = dfs->gid;
		stbuf->st_atim.tv_sec = entry.atime;
		stbuf->st_mtim.tv_sec = entry.mtime;
		stbuf->st_ctim.tv_sec = entry.ctime;
	}

	obj->flags = flags;

out:
	D_FREE(rem);
	*_obj = obj;
	return rc;
err_obj:
	D_FREE(obj);
	goto out;
}

int
dfs_readdir(dfs_t *dfs, dfs_obj_t *obj, daos_anchor_t *anchor, uint32_t *nr,
	    struct dirent *dirs)
{
	daos_key_desc_t	*kds;
	char		*enum_buf;
	uint32_t	number, key_nr, i;
	d_sg_list_t	sgl;
	int		rc = 0;

	if (dfs == NULL || !dfs->mounted)
		return EINVAL;
	if (obj == NULL || !S_ISDIR(obj->mode))
		return ENOTDIR;
	if (*nr == 0)
		return 0;
	if (dirs == NULL || anchor == NULL)
		return EINVAL;

	D_ALLOC_ARRAY(kds, *nr);
	if (kds == NULL)
		return ENOMEM;

	D_ALLOC_ARRAY(enum_buf, *nr * DFS_MAX_PATH);
	if (enum_buf == NULL) {
		D_FREE(kds);
		return ENOMEM;
	}

	key_nr = 0;
	number = *nr;
	while (!daos_anchor_is_eof(anchor)) {
		d_iov_t	iov;
		char	*ptr;

		memset(enum_buf, 0, (*nr) * DFS_MAX_PATH);

		sgl.sg_nr = 1;
		sgl.sg_nr_out = 0;
		d_iov_set(&iov, enum_buf, (*nr) * DFS_MAX_PATH);
		sgl.sg_iovs = &iov;

		rc = daos_obj_list_dkey(obj->oh, DAOS_TX_NONE, &number, kds,
					&sgl, anchor, NULL);
		if (rc)
			D_GOTO(out, rc = daos_der2errno(rc));

		for (ptr = enum_buf, i = 0; i < number; i++) {
			int len;

			len = snprintf(dirs[key_nr].d_name,
				       kds[i].kd_key_len + 1, "%s", ptr);
			D_ASSERT(len >= kds[i].kd_key_len);
			ptr += kds[i].kd_key_len;
			key_nr++;
		}
		number = *nr - key_nr;
		if (number == 0)
			break;
	}
	*nr = key_nr;

out:
	D_FREE(enum_buf);
	D_FREE(kds);
	return rc;
}

int
dfs_iterate(dfs_t *dfs, dfs_obj_t *obj, daos_anchor_t *anchor,
	    uint32_t *nr, size_t size, dfs_filler_cb_t op, void *udata)
{
	daos_key_desc_t	*kds;
	d_sg_list_t	sgl;
	d_iov_t		iov;
	uint32_t	num, keys_nr;
	char		*enum_buf, *ptr;
	int		rc = 0;

	if (dfs == NULL || !dfs->mounted)
		return EINVAL;
	if (obj == NULL || !S_ISDIR(obj->mode))
		return ENOTDIR;
	if (size == 0 || *nr == 0)
		return 0;
	if (anchor == NULL)
		return EINVAL;

	num = *nr;
	D_ALLOC_ARRAY(kds, num);
	if (kds == NULL)
		return ENOMEM;

	/** Allocate a buffer to store the entry keys */
	D_ALLOC_ARRAY(enum_buf, size);
	if (enum_buf == NULL) {
		D_FREE(kds);
		return ENOMEM;
	}

	sgl.sg_nr = 1;
	sgl.sg_nr_out = 0;
	d_iov_set(&iov, enum_buf, size);
	sgl.sg_iovs = &iov;
	keys_nr = 0;
	ptr = enum_buf;

	while (!daos_anchor_is_eof(anchor)) {
		uint32_t i;

		/*
		 * list num or less entries, but not more than we can fit in
		 * enum_buf
		 */
		rc = daos_obj_list_dkey(obj->oh, DAOS_TX_NONE, &num, kds,
					&sgl, anchor, NULL);
		if (rc)
			D_GOTO(out, rc = daos_der2errno(rc));

		/** for every entry, issue the filler cb */
		for (i = 0; i < num; i++) {
			if (op) {
				char term_char;

				term_char = ptr[kds[i].kd_key_len];
				ptr[kds[i].kd_key_len] = '\0';
				rc = op(dfs, obj, ptr, udata);
				if (rc)
					D_GOTO(out, rc);

				ptr[kds[i].kd_key_len] = term_char;
			}

			/** advance pointer to next entry */
			ptr += kds[i].kd_key_len;
			/** adjust size of buffer data remaining */
			size -= kds[i].kd_key_len;
			keys_nr++;
		}
		num = *nr - keys_nr;
		/** stop if no more size or entries available to fill */
		if (size == 0 || num == 0)
			break;
		/** adjust iov for iteration */
		d_iov_set(&iov, ptr, size);
	}

	*nr = keys_nr;
out:
	D_FREE(kds);
	D_FREE(enum_buf);
	return rc;
}

int
dfs_lookup_rel(dfs_t *dfs, dfs_obj_t *parent, const char *name, int flags,
	       dfs_obj_t **_obj, mode_t *mode, struct stat *stbuf)
{
	dfs_obj_t		*obj;
	struct dfs_entry	entry = {0};
	bool			exists;
	int			daos_mode;
	size_t			len;
	int			rc = 0;

	if (dfs == NULL || !dfs->mounted)
		return EINVAL;
	if (_obj == NULL)
		return EINVAL;
	if (parent == NULL)
		parent = &dfs->root;
	else if (!S_ISDIR(parent->mode))
		return ENOTDIR;

	rc = check_name(name, &len);
	if (rc)
		return rc;

	daos_mode = get_daos_obj_mode(flags);
	if (daos_mode == -1)
		return EINVAL;

	rc = fetch_entry(parent->oh, DAOS_TX_NONE, name, len, true, &exists,
			 &entry);
	if (rc)
		return rc;

	if (!exists)
		return ENOENT;

	if (stbuf)
		memset(stbuf, 0, sizeof(struct stat));

	D_ALLOC_PTR(obj);
	if (obj == NULL)
		return ENOMEM;

	strncpy(obj->name, name, len + 1);
	oid_cp(&obj->parent_oid, parent->oid);
	oid_cp(&obj->oid, entry.oid);
	obj->mode = entry.mode;

	/** if entry is a file, open the array object and return */
	switch (entry.mode & S_IFMT) {
	case S_IFREG:
		rc = daos_array_open_with_attr(dfs->coh, entry.oid,
			DAOS_TX_NONE, daos_mode, 1, entry.chunk_size ?
			entry.chunk_size : dfs->attr.da_chunk_size, &obj->oh,
			NULL);
		if (rc != 0) {
			D_ERROR("daos_array_open_with_attr() Failed (%d)\n",
				rc);
			D_GOTO(err_obj, rc = daos_der2errno(rc));
		}

		/** we need the file size if stat struct is needed */
		if (stbuf) {
			daos_size_t size;

			rc = daos_array_get_size(obj->oh, DAOS_TX_NONE, &size,
						 NULL);
			if (rc) {
				daos_array_close(obj->oh, NULL);
				D_ERROR("daos_array_get_size() Failed (%d)\n",
					rc);
				D_GOTO(err_obj, rc = daos_der2errno(rc));
			}
			stbuf->st_size = size;
			stbuf->st_blocks = (stbuf->st_size + (1 << 9) - 1) >> 9;
		}
		break;
	case S_IFLNK:
		/* Create a truncated version of the string */
		D_STRNDUP(obj->value, entry.value, entry.value_len + 1);
		if (obj->value == NULL)
			D_GOTO(err_obj, rc = ENOMEM);
		D_FREE(entry.value);
		if (stbuf)
			stbuf->st_size = entry.value_len;
		break;
	case S_IFIFO:
	case S_IFDIR:
		rc = daos_obj_open(dfs->coh, entry.oid, daos_mode, &obj->oh,
				   NULL);
		if (rc) {
			D_ERROR("daos_obj_open() Failed (%d)\n", rc);
			D_GOTO(err_obj, rc = daos_der2errno(rc));
		}
		if (stbuf)
			stbuf->st_size = sizeof(entry);
		break;
	default:
		D_ERROR("Invalid entry type (not a dir, file, symlink).\n");
		D_GOTO(err_obj, rc = EINVAL);
	}

	if (mode)
		*mode = obj->mode;

	if (stbuf) {
		stbuf->st_nlink = 1;
		stbuf->st_mode = obj->mode;
		stbuf->st_uid = dfs->uid;
		stbuf->st_gid = dfs->gid;
		stbuf->st_atim.tv_sec = entry.atime;
		stbuf->st_mtim.tv_sec = entry.mtime;
		stbuf->st_ctim.tv_sec = entry.ctime;
	}

	obj->flags = flags;
	*_obj = obj;

	return rc;
err_obj:
	D_FREE(obj);
	return rc;
}

int
dfs_open(dfs_t *dfs, dfs_obj_t *parent, const char *name, mode_t mode,
	 int flags, daos_oclass_id_t cid, daos_size_t chunk_size,
	 const char *value, dfs_obj_t **_obj)
{
	return dfs_open2(dfs, parent, name, mode, flags, cid, chunk_size,
			value, NULL, _obj);
}

int
dfs_open2(dfs_t *dfs, dfs_obj_t *parent, const char *name, mode_t mode,
	  int flags, daos_oclass_id_t cid, daos_size_t chunk_size,
	  const char *value, struct stat *stbuf, dfs_obj_t **_obj)
{
	struct dfs_entry	entry = {0};
	dfs_obj_t		*obj;
	daos_handle_t		th = DAOS_TX_NONE;
	size_t			len;
	daos_size_t		file_size = 0;
	int			rc;

	if (dfs == NULL || !dfs->mounted)
		return EINVAL;
	if ((dfs->amode != O_RDWR) && (flags & O_CREAT))
		return EPERM;
	if (_obj == NULL)
		return EINVAL;
	if (S_ISLNK(mode) && value == NULL)
		return EINVAL;
	if (parent == NULL)
		parent = &dfs->root;
	else if (!S_ISDIR(parent->mode))
		return ENOTDIR;

	if (stbuf) {
		if (!(flags & O_CREAT))
			return ENOTSUP;
	}

	rc = check_name(name, &len);
	if (rc)
		return rc;

	D_ALLOC_PTR(obj);
	if (obj == NULL)
		return ENOMEM;

	strncpy(obj->name, name, len + 1);
	obj->mode = mode;
	obj->flags = flags;
	oid_cp(&obj->parent_oid, parent->oid);

	if (dfs->use_dtx) {
		rc = daos_tx_open(dfs->coh, &th, 0, NULL);
		if (rc) {
			D_ERROR("daos_tx_open() failed (%d)\n", rc);
			D_GOTO(out, rc = daos_der2errno(rc));
		}
	}

restart:
	switch (mode & S_IFMT) {
	case S_IFREG:
		rc = open_file(dfs, th, parent, flags, cid, chunk_size, &entry,
			       stbuf ? &file_size : NULL, len, obj);
		if (rc) {
			D_DEBUG(DB_TRACE, "Failed to open file (%d)\n", rc);
			D_GOTO(out, rc);
		}
		break;
	case S_IFIFO:
	case S_IFDIR:
		rc = open_dir(dfs, th, parent->oh, flags, cid, &entry, len,
			      obj);
		if (rc) {
			D_DEBUG(DB_TRACE, "Failed to open dir (%d)\n", rc);
			D_GOTO(out, rc);
		}
		break;
	case S_IFLNK:
		rc = open_symlink(dfs, th, parent, flags, value, &entry,
				  len, obj);
		if (rc) {
			D_DEBUG(DB_TRACE, "Failed to open symlink (%d)\n", rc);
			D_GOTO(out, rc);
		}
		file_size = strlen(value);
		break;
	default:
		D_ERROR("Invalid entry type (not a dir, file, symlink).\n");
		D_GOTO(out, rc = EINVAL);
	}

	if (dfs->use_dtx) {
		rc = daos_tx_commit(th, NULL);
		if (rc) {
			if (rc != -DER_TX_RESTART)
				D_ERROR("daos_tx_commit() failed (%d)\n", rc);
			D_GOTO(out, rc = daos_der2errno(rc));
		}
	}

	*_obj = obj;

out:
	rc = check_tx(th, rc);
	if (rc == ERESTART)
		goto restart;

	if (rc != 0)
		D_FREE(obj);

	if (rc == 0 && stbuf) {
		stbuf->st_size = file_size;
		stbuf->st_nlink = 1;
		stbuf->st_mode = entry.mode;
		stbuf->st_uid = dfs->uid;
		stbuf->st_gid = dfs->gid;
		stbuf->st_atim.tv_sec = entry.atime;
		stbuf->st_mtim.tv_sec = entry.mtime;
		stbuf->st_ctim.tv_sec = entry.ctime;
	}

	return rc;
}

int
dfs_dup(dfs_t *dfs, dfs_obj_t *obj, int flags, dfs_obj_t **_new_obj)
{
	dfs_obj_t	*new_obj;
	unsigned int	daos_mode;
	int		rc;

	if (dfs == NULL || !dfs->mounted)
		return EINVAL;
	if (obj == NULL || _new_obj == NULL)
		return EINVAL;

	daos_mode = get_daos_obj_mode(flags);
	if (daos_mode == -1)
		return EINVAL;

	D_ALLOC_PTR(new_obj);
	if (new_obj == NULL)
		return ENOMEM;

	switch (obj->mode & S_IFMT) {
	case S_IFIFO:
	case S_IFDIR:
		rc = daos_obj_open(dfs->coh, obj->oid, daos_mode,
				   &new_obj->oh, NULL);
		if (rc)
			D_GOTO(err, rc = daos_der2errno(rc));
		break;
	case S_IFREG:
	{
		char		buf[1024];
		d_iov_t		ghdl;

		d_iov_set(&ghdl, buf, 1024);

		rc = daos_array_local2global(obj->oh, &ghdl);
		if (rc)
			D_GOTO(err, rc = daos_der2errno(rc));

		rc = daos_array_global2local(dfs->coh, ghdl, daos_mode,
					     &new_obj->oh);
		if (rc)
			D_GOTO(err, rc = daos_der2errno(rc));
		break;
	}
	case S_IFLNK:
		D_STRNDUP(new_obj->value, obj->value, PATH_MAX - 1);
		if (new_obj->value == NULL)
			D_GOTO(err, rc = ENOMEM);
		break;
	default:
		D_ERROR("Invalid object type (not a dir, file, symlink).\n");
		D_GOTO(err, rc = EINVAL);
	}

	strncpy(new_obj->name, obj->name, DFS_MAX_PATH + 1);
	new_obj->mode = obj->mode;
	new_obj->flags = flags;
	oid_cp(&new_obj->parent_oid, obj->parent_oid);
	oid_cp(&new_obj->oid, obj->oid);

	*_new_obj = new_obj;
	return 0;

err:
	D_FREE(new_obj);
	return rc;
}

/* Structure of global buffer for dfs_obj */
struct dfs_obj_glob {
	uint32_t	magic;
	uint32_t	flags;
	mode_t		mode;
	daos_obj_id_t	oid;
	daos_obj_id_t	parent_oid;
	daos_size_t	chunk_size;
	uuid_t		cont_uuid;
	uuid_t		coh_uuid;
	char		name[DFS_MAX_PATH + 1];
};

static inline daos_size_t
dfs_obj_glob_buf_size()
{
	return sizeof(struct dfs_obj_glob);
}

static inline void
swap_obj_glob(struct dfs_obj_glob *array_glob)
{
	D_ASSERT(array_glob != NULL);

	D_SWAP32S(&array_glob->magic);
	D_SWAP32S(&array_glob->mode);
	D_SWAP32S(&array_glob->flags);
	D_SWAP64S(&array_glob->oid.hi);
	D_SWAP64S(&array_glob->oid.lo);
	D_SWAP64S(&array_glob->parent_oid.hi);
	D_SWAP64S(&array_glob->parent_oid.lo);
	D_SWAP64S(&array_glob->chunk_size);
	/* skip cont_uuid */
	/* skip coh_uuid */
}

int
dfs_obj_local2global(dfs_t *dfs, dfs_obj_t *obj, d_iov_t *glob)
{
	struct dfs_obj_glob	*obj_glob;
	uuid_t			coh_uuid;
	uuid_t			cont_uuid;
	daos_size_t		glob_buf_size;
	int			rc = 0;

	if (obj == NULL || !S_ISREG(obj->mode))
		return EINVAL;

	if (glob == NULL) {
		D_ERROR("Invalid parameter, NULL glob pointer.\n");
		return EINVAL;
	}

	if (glob->iov_buf != NULL && (glob->iov_buf_len == 0 ||
	    glob->iov_buf_len < glob->iov_len)) {
		D_ERROR("Invalid parameter of glob, iov_buf %p, iov_buf_len "
			""DF_U64", iov_len "DF_U64".\n", glob->iov_buf,
			glob->iov_buf_len, glob->iov_len);
		return EINVAL;
	}

	glob_buf_size = dfs_obj_glob_buf_size();

	if (glob->iov_buf == NULL) {
		glob->iov_buf_len = glob_buf_size;
		return 0;
	}

	rc = dc_cont_hdl2uuid(dfs->coh, &coh_uuid, &cont_uuid);
	if (rc != 0)
		return daos_der2errno(rc);

	if (glob->iov_buf_len < glob_buf_size) {
		D_DEBUG(DF_DSMC, "Larger glob buffer needed ("DF_U64" bytes "
			"provided, "DF_U64" required).\n", glob->iov_buf_len,
			glob_buf_size);
		glob->iov_buf_len = glob_buf_size;
		return ENOBUFS;
	}
	glob->iov_len = glob_buf_size;

	/* init global handle */
	obj_glob = (struct dfs_obj_glob *)glob->iov_buf;
	obj_glob->magic		= DFS_OBJ_GLOB_MAGIC;
	obj_glob->mode		= obj->mode;
	obj_glob->flags		= obj->flags;
	oid_cp(&obj_glob->oid, obj->oid);
	oid_cp(&obj_glob->parent_oid, obj->parent_oid);
	uuid_copy(obj_glob->coh_uuid, coh_uuid);
	uuid_copy(obj_glob->cont_uuid, cont_uuid);
	strncpy(obj_glob->name, obj->name, DFS_MAX_PATH + 1);
	rc = dfs_get_chunk_size(obj, &obj_glob->chunk_size);
	if (rc)
		return rc;

	return rc;
}

int
dfs_obj_global2local(dfs_t *dfs, int flags, d_iov_t glob, dfs_obj_t **_obj)
{
	struct dfs_obj_glob	*obj_glob;
	dfs_obj_t		*obj;
	uuid_t			coh_uuid;
	uuid_t			cont_uuid;
	int			daos_mode;
	int			rc = 0;

	if (dfs == NULL || !dfs->mounted || _obj == NULL)
		return EINVAL;

	if (glob.iov_buf == NULL || glob.iov_buf_len < glob.iov_len ||
	    glob.iov_len != dfs_obj_glob_buf_size()) {
		D_ERROR("Invalid parameter of glob, iov_buf %p, "
			"iov_buf_len "DF_U64", iov_len "DF_U64".\n",
			glob.iov_buf, glob.iov_buf_len, glob.iov_len);
		return EINVAL;
	}

	obj_glob = (struct dfs_obj_glob *)glob.iov_buf;
	if (obj_glob->magic == D_SWAP32(DFS_OBJ_GLOB_MAGIC)) {
		swap_obj_glob(obj_glob);
		D_ASSERT(obj_glob->magic == DFS_OBJ_GLOB_MAGIC);
	} else if (obj_glob->magic != DFS_OBJ_GLOB_MAGIC) {
		D_ERROR("Bad magic value: %#x.\n", obj_glob->magic);
		return EINVAL;
	}

	/** Check container uuid mismatch */
	rc = dc_cont_hdl2uuid(dfs->coh, &coh_uuid, &cont_uuid);
	if (rc != 0)
		D_GOTO(out, rc = daos_der2errno(rc));
	if (uuid_compare(cont_uuid, obj_glob->cont_uuid) != 0) {
		D_ERROR("Container uuid mismatch, in coh: "DF_UUID", "
			"in obj_glob:" DF_UUID"\n", DP_UUID(cont_uuid),
			DP_UUID(obj_glob->cont_uuid));
		return EINVAL;
	}

	D_ALLOC_PTR(obj);
	if (obj == NULL)
		return ENOMEM;

	oid_cp(&obj->oid, obj_glob->oid);
	oid_cp(&obj->parent_oid, obj_glob->parent_oid);
	strncpy(obj->name, obj_glob->name, DFS_MAX_PATH + 1);
	obj->mode = obj_glob->mode;
	obj->flags = flags ? flags : obj_glob->flags;

	daos_mode = get_daos_obj_mode(obj->flags);
	rc = daos_array_open_with_attr(dfs->coh, obj->oid, DAOS_TX_NONE,
				       daos_mode, 1, obj_glob->chunk_size,
				       &obj->oh, NULL);
	if (rc) {
		D_ERROR("daos_array_open_with_attr() failed, " DF_RC "\n",
			DP_RC(rc));
		D_FREE(obj);
		return daos_der2errno(rc);
	}

	*_obj = obj;
out:
	return rc;
}

int
dfs_release(dfs_obj_t *obj)
{
	int rc = 0;

	if (obj == NULL)
		return EINVAL;

	switch (obj->mode & S_IFMT) {
	case S_IFIFO:
	case S_IFDIR:
		rc = daos_obj_close(obj->oh, NULL);
		break;
	case S_IFREG:
		rc = daos_array_close(obj->oh, NULL);
		break;
	case S_IFLNK:
		D_FREE(obj->value);
		break;
	default:
		D_ERROR("Invalid entry type (not a dir, file, symlink).\n");
		rc = EINVAL;
	}

	if (rc) {
		D_ERROR("daos_obj_close() failed, " DF_RC "\n", DP_RC(rc));
		return daos_der2errno(rc);
	}

	D_FREE(obj);
	return 0;
}

struct dfs_read_params {
	daos_size_t		*read_size;
	daos_array_iod_t	arr_iod;
	daos_range_t		rg;
};

static int
read_cb(tse_task_t *task, void *data)
{
	struct dfs_read_params	*params;
	int			rc = task->dt_result;

	if (rc != 0) {
		D_ERROR("Failed to read from array object (%d)\n", rc);
		return rc;
	}

	params = daos_task_get_priv(task);
	D_ASSERT(params != NULL);

	*params->read_size = params->arr_iod.arr_nr_read;
	D_FREE(params);

	return rc;
}

static int
dfs_read_int(dfs_t *dfs, dfs_obj_t *obj, daos_off_t off, dfs_iod_t *iod,
	     d_sg_list_t *sgl, daos_size_t buf_size, daos_size_t *read_size,
	     daos_event_t *ev)
{
	tse_task_t		*task = NULL;
	daos_array_io_t		*args;
	struct dfs_read_params	*params;
	int			rc;

	rc = dc_task_create(dc_array_read, NULL, ev, &task);
	if (rc != 0)
		return daos_der2errno(rc);

	D_ALLOC_PTR(params);
	if (params == NULL)
		D_GOTO(err_task, rc = ENOMEM);

	params->read_size = read_size;

	/** set array location */
	if (iod == NULL) {
		params->arr_iod.arr_nr	= 1;
		params->rg.rg_len	= buf_size;
		params->rg.rg_idx	= off;
		params->arr_iod.arr_rgs	= &params->rg;
	} else {
		params->arr_iod.arr_nr	= iod->iod_nr;
		params->arr_iod.arr_rgs	= iod->iod_rgs;
	}

	args		= dc_task_get_args(task);
	args->oh	= obj->oh;
	args->th	= DAOS_TX_NONE;
	args->sgl	= sgl;
	args->iod	= &params->arr_iod;

	daos_task_set_priv(task, params);
	rc = tse_task_register_cbs(task, NULL, 0, 0, read_cb, NULL, 0);
	if (rc)
		D_GOTO(err_params, rc);

	return dc_task_schedule(task, true);

err_params:
	D_FREE(params);
err_task:
	tse_task_complete(task, rc);
	return rc;
}

int
dfs_read(dfs_t *dfs, dfs_obj_t *obj, d_sg_list_t *sgl, daos_off_t off,
	 daos_size_t *read_size, daos_event_t *ev)
{
	daos_size_t		buf_size;
	int			i, rc;

	if (dfs == NULL || !dfs->mounted)
		return EINVAL;
	if (obj == NULL || !S_ISREG(obj->mode))
		return EINVAL;
	if (read_size == NULL)
		return EINVAL;
	if ((obj->flags & O_ACCMODE) == O_WRONLY)
		return EPERM;

	buf_size = 0;
	for (i = 0; i < sgl->sg_nr; i++)
		buf_size += sgl->sg_iovs[i].iov_len;
	if (buf_size == 0) {
		*read_size = 0;
		if (ev) {
			daos_event_launch(ev);
			daos_event_complete(ev, 0);
		}
		return 0;
	}

	D_DEBUG(DB_TRACE, "DFS Read: Off %"PRIu64", Len %zu\n", off, buf_size);

	if (ev == NULL) {
		daos_array_iod_t	iod;
		daos_range_t		rg;

		/** set array location */
		iod.arr_nr = 1;
		rg.rg_len = buf_size;
		rg.rg_idx = off;
		iod.arr_rgs = &rg;

		rc = daos_array_read(obj->oh, DAOS_TX_NONE, &iod, sgl, NULL);
		if (rc) {
			D_ERROR("daos_array_read() failed, " DF_RC "\n",
				DP_RC(rc));
			return daos_der2errno(rc);
		}

		*read_size = iod.arr_nr_read;
		return 0;
	}

	return dfs_read_int(dfs, obj, off, NULL, sgl, buf_size, read_size, ev);
}

int
dfs_readx(dfs_t *dfs, dfs_obj_t *obj, dfs_iod_t *iod, d_sg_list_t *sgl,
	  daos_size_t *read_size, daos_event_t *ev)
{
	int			rc;

	if (dfs == NULL || !dfs->mounted)
		return EINVAL;
	if (obj == NULL || !S_ISREG(obj->mode))
		return EINVAL;
	if (read_size == NULL)
		return EINVAL;
	if ((obj->flags & O_ACCMODE) == O_WRONLY)
		return EPERM;

	if (iod->iod_nr == 0) {
		if (ev) {
			daos_event_launch(ev);
			daos_event_complete(ev, 0);
		}
		return 0;
	}

	if (ev == NULL) {
		daos_array_iod_t	arr_iod;

		/** set array location */
		arr_iod.arr_nr = iod->iod_nr;
		arr_iod.arr_rgs = iod->iod_rgs;

		rc = daos_array_read(obj->oh, DAOS_TX_NONE, &arr_iod, sgl, ev);
		if (rc)
			D_ERROR("daos_array_read() failed (%d)\n", rc);

		*read_size = arr_iod.arr_nr_read;
		return 0;
	}

	return dfs_read_int(dfs, obj, 0, iod, sgl, 0, read_size, ev);
}

int
dfs_write(dfs_t *dfs, dfs_obj_t *obj, d_sg_list_t *sgl, daos_off_t off,
	  daos_event_t *ev)
{
	daos_array_iod_t	iod;
	daos_range_t		rg;
	daos_size_t		buf_size;
	int			i;
	int			rc;

	if (dfs == NULL || !dfs->mounted)
		return EINVAL;
	if (dfs->amode != O_RDWR)
		return EPERM;
	if (obj == NULL || !S_ISREG(obj->mode))
		return EINVAL;
	if ((obj->flags & O_ACCMODE) == O_RDONLY)
		return EPERM;

	buf_size = 0;
	for (i = 0; i < sgl->sg_nr; i++)
		buf_size += sgl->sg_iovs[i].iov_len;
	if (buf_size == 0) {
		if (ev) {
			daos_event_launch(ev);
			daos_event_complete(ev, 0);
		}
		return 0;
	}

	/** set array location */
	iod.arr_nr = 1;
	rg.rg_len = buf_size;
	rg.rg_idx = off;
	iod.arr_rgs = &rg;

	D_DEBUG(DB_TRACE, "DFS Write: Off %"PRIu64", Len %zu\n", off, buf_size);

	rc = daos_array_write(obj->oh, DAOS_TX_NONE, &iod, sgl, ev);
	if (rc)
		D_ERROR("daos_array_write() failed (%d)\n", rc);

	return daos_der2errno(rc);
}

int
dfs_writex(dfs_t *dfs, dfs_obj_t *obj, dfs_iod_t *iod, d_sg_list_t *sgl,
	   daos_event_t *ev)
{
	daos_array_iod_t	arr_iod;
	int			rc;

	if (dfs == NULL || !dfs->mounted)
		return EINVAL;
	if (dfs->amode != O_RDWR)
		return EPERM;
	if (obj == NULL || !S_ISREG(obj->mode))
		return EINVAL;
	if ((obj->flags & O_ACCMODE) == O_RDONLY)
		return EPERM;

	if (iod->iod_nr == 0) {
		if (ev) {
			daos_event_launch(ev);
			daos_event_complete(ev, 0);
		}
		return 0;
	}

	/** set array location */
	arr_iod.arr_nr = iod->iod_nr;
	arr_iod.arr_rgs = iod->iod_rgs;

	rc = daos_array_write(obj->oh, DAOS_TX_NONE, &arr_iod, sgl, ev);
	if (rc)
		D_ERROR("daos_array_write() failed (%d)\n", rc);

	return daos_der2errno(rc);
}

int
dfs_update_parent(dfs_obj_t *obj, dfs_obj_t *parent_obj, const char *name)
{
	if (obj == NULL)
		return EINVAL;

	oid_cp(&obj->parent_oid, parent_obj->parent_oid);
	if (name) {
		strncpy(obj->name, name, DFS_MAX_PATH);
		obj->name[DFS_MAX_PATH] = '\0';
	}

	return 0;
}

int
dfs_stat(dfs_t *dfs, dfs_obj_t *parent, const char *name, struct stat *stbuf)
{
	daos_handle_t	oh;
	size_t		len;
	int		rc;

	if (dfs == NULL || !dfs->mounted)
		return EINVAL;
	if (parent == NULL)
		parent = &dfs->root;
	else if (!S_ISDIR(parent->mode))
		return ENOTDIR;

	if (name == NULL) {
		if (strcmp(parent->name, "/") != 0) {
			D_ERROR("Invalid path %s and entry name is NULL)\n",
				parent->name);
			return EINVAL;
		}
		name = parent->name;
		len = strlen(parent->name);
		oh = dfs->super_oh;
	} else {
		rc = check_name(name, &len);
		if (rc)
			return rc;
		oh = parent->oh;
	}

	return entry_stat(dfs, DAOS_TX_NONE, oh, name, len, stbuf);
}

int
dfs_ostat(dfs_t *dfs, dfs_obj_t *obj, struct stat *stbuf)
{
	daos_handle_t	oh;
	int		rc;

	if (dfs == NULL || !dfs->mounted)
		return EINVAL;
	if (obj == NULL)
		return EINVAL;

	/** Open parent object and fetch entry of obj from it */
	rc = daos_obj_open(dfs->coh, obj->parent_oid, DAOS_OO_RO, &oh, NULL);
	if (rc)
		return daos_der2errno(rc);


	rc = entry_stat(dfs, DAOS_TX_NONE, oh, obj->name, strlen(obj->name),
			stbuf);
	if (rc)
		D_GOTO(out, rc);

out:
	daos_obj_close(oh, NULL);
	return rc;
}

int
dfs_access(dfs_t *dfs, dfs_obj_t *parent, const char *name, int mask)
{
	daos_handle_t		oh;
	bool			exists;
	struct dfs_entry	entry = {0};
	size_t			len;
	dfs_obj_t		*sym;
	int			rc;

	if (dfs == NULL || !dfs->mounted)
		return EINVAL;
	if (((mask & W_OK) == W_OK) && dfs->amode != O_RDWR)
		return EPERM;
	if (parent == NULL)
		parent = &dfs->root;
	else if (!S_ISDIR(parent->mode))
		return ENOTDIR;
	if (name == NULL) {
		if (strcmp(parent->name, "/") != 0) {
			D_ERROR("Invalid path %s and entry name is NULL\n",
				parent->name);
			return EINVAL;
		}
		name = parent->name;
		len = strlen(name);
		oh = dfs->super_oh;
	} else {
		rc = check_name(name, &len);
		if (rc)
			return rc;
		oh = parent->oh;
	}

	/* Check if parent has the entry */
	rc = fetch_entry(oh, DAOS_TX_NONE, name, len, true, &exists, &entry);
	if (rc)
		return rc;

	if (!exists)
		return ENOENT;

	if (!S_ISLNK(entry.mode)) {
		if (mask == F_OK)
			return 0;

		/** Use real uid and gid for access() */
		return check_access(dfs, getuid(), getgid(), entry.mode, mask);
	}

	D_ASSERT(entry.value);

	rc = dfs_lookup(dfs, entry.value, O_RDONLY, &sym, NULL, NULL);
	if (rc) {
		D_DEBUG(DB_TRACE, "Failed to lookup symlink %s\n",
			entry.value);
		D_GOTO(out, rc);
	}

	if (mask != F_OK)
		rc = check_access(dfs, getuid(), getgid(), sym->mode, mask);

	dfs_release(sym);

out:
	D_FREE(entry.value);
	return rc;
}

int
dfs_chmod(dfs_t *dfs, dfs_obj_t *parent, const char *name, mode_t mode)
{
	daos_handle_t		oh;
	daos_handle_t		th = DAOS_TX_NONE;
	bool			exists;
	struct dfs_entry	entry = {0};
	d_sg_list_t		sgl;
	d_iov_t			sg_iov;
	daos_iod_t		iod;
	daos_recx_t		recx;
	daos_key_t		dkey;
	size_t			len;
	int			rc;

	if (dfs == NULL || !dfs->mounted)
		return EINVAL;
	if (dfs->amode != O_RDWR)
		return EPERM;
	if (parent == NULL)
		parent = &dfs->root;
	else if (!S_ISDIR(parent->mode))
		return ENOTDIR;
	if (name == NULL) {
		if (strcmp(parent->name, "/") != 0) {
			D_ERROR("Invalid path %s and entry name is NULL)\n",
				parent->name);
			return EINVAL;
		}
		name = parent->name;
		len = strlen(name);
		oh = dfs->super_oh;
	} else {
		rc = check_name(name, &len);
		if (rc)
			return rc;
		oh = parent->oh;
	}

	/** sticky bit, set-user-id and set-group-id, not supported yet */
	if (mode & S_ISVTX || mode & S_ISGID || mode & S_ISUID) {
		D_ERROR("setuid, setgid, & sticky bit are not supported.\n");
		return EINVAL;
	}

	/* Check if parent has the entry */
	rc = fetch_entry(oh, DAOS_TX_NONE, name, len, true, &exists, &entry);
	if (rc)
		D_GOTO(out, rc);

	if (!exists)
		D_GOTO(out, rc = ENOENT);

	/** resolve symlink */
	if (S_ISLNK(entry.mode)) {
		dfs_obj_t *sym;

		D_ASSERT(entry.value);

		rc = dfs_lookup(dfs, entry.value, O_RDWR, &sym, NULL, NULL);
		if (rc) {
			D_ERROR("Failed to lookup symlink %s\n", entry.value);
			D_FREE(entry.value);
			return rc;
		}

		rc = daos_obj_open(dfs->coh, sym->parent_oid, DAOS_OO_RW,
				   &oh, NULL);
		D_FREE(entry.value);
		dfs_release(sym);
		if (rc)
			return daos_der2errno(rc);
	}

	/** set dkey as the entry name */
	d_iov_set(&dkey, (void *)name, len);
	d_iov_set(&iod.iod_name, INODE_AKEY_NAME, sizeof(INODE_AKEY_NAME) - 1);
	iod.iod_nr	= 1;
	recx.rx_idx	= MODE_IDX;
	recx.rx_nr	= sizeof(mode_t);
	iod.iod_recxs	= &recx;
	iod.iod_type	= DAOS_IOD_ARRAY;
	iod.iod_size	= 1;

	/** set sgl for update */
	d_iov_set(&sg_iov, &mode, sizeof(mode_t));
	sgl.sg_nr	= 1;
	sgl.sg_nr_out	= 0;
	sgl.sg_iovs	= &sg_iov;

	rc = daos_obj_update(oh, th, DAOS_COND_DKEY_UPDATE, &dkey, 1, &iod,
			     &sgl, NULL);
	if (rc) {
		D_ERROR("Failed to update mode (rc = %d)\n", rc);
		D_GOTO(out, rc = daos_der2errno(rc));
	}

	if (S_ISLNK(entry.mode))
		daos_obj_close(oh, NULL);

out:
	return rc;
}

int
dfs_osetattr(dfs_t *dfs, dfs_obj_t *obj, struct stat *stbuf, int flags)
{
	daos_handle_t		th = DAOS_TX_NONE;
	daos_key_t		dkey;
	daos_handle_t		oh;
	d_sg_list_t		sgl;
	d_iov_t			sg_iovs[3];
	daos_iod_t		iod;
	daos_recx_t		recx[3];
	bool			set_size = false;
	int			i = 0;
	int			rc;

	if (dfs == NULL || !dfs->mounted)
		return EINVAL;
	if (obj == NULL)
		return EINVAL;
	if (dfs->amode != O_RDWR)
		return EPERM;
	if ((obj->flags & O_ACCMODE) == O_RDONLY)
		return EPERM;

	/** Open parent object and fetch entry of obj from it */
	rc = daos_obj_open(dfs->coh, obj->parent_oid, DAOS_OO_RO, &oh, NULL);
	if (rc)
		return daos_der2errno(rc);

	/** set dkey as the entry name */
	d_iov_set(&dkey, (void *)obj->name, strlen(obj->name));
	d_iov_set(&iod.iod_name, INODE_AKEY_NAME, sizeof(INODE_AKEY_NAME) - 1);
	iod.iod_recxs	= recx;
	iod.iod_type	= DAOS_IOD_ARRAY;
	iod.iod_size	= 1;

	if (flags & DFS_SET_ATTR_MODE) {
		/** set akey as the mode attr name */
		d_iov_set(&sg_iovs[i], &stbuf->st_mode, sizeof(mode_t));
		recx[i].rx_idx = MODE_IDX;
		recx[i].rx_nr = sizeof(mode_t);
		i++;
		flags &= ~DFS_SET_ATTR_MODE;
	}
	if (flags & DFS_SET_ATTR_ATIME) {
		d_iov_set(&sg_iovs[i], &stbuf->st_atim, sizeof(time_t));
		recx[i].rx_idx = ATIME_IDX;
		recx[i].rx_nr = sizeof(time_t);
		i++;
		flags &= ~DFS_SET_ATTR_ATIME;
	}
	if (flags & DFS_SET_ATTR_MTIME) {
		d_iov_set(&sg_iovs[i], &stbuf->st_mtim, sizeof(time_t));
		recx[i].rx_idx = MTIME_IDX;
		recx[i].rx_nr = sizeof(time_t);
		i++;
		flags &= ~DFS_SET_ATTR_MTIME;
	}
	if (flags & DFS_SET_ATTR_SIZE) {

		/* It shouldn't be possible to set the size of something which
		 * isn't a file but check here anyway, as entries which aren't
		 * files won't have array objects so check and return error here
		 */
		if (!S_ISREG(obj->mode))
			D_GOTO(out_obj, rc = EIO);

		set_size = true;
		flags &= ~DFS_SET_ATTR_SIZE;
	}

	if (flags) {
		D_GOTO(out_obj, rc = EINVAL);
	}

	if (set_size) {
		rc = daos_array_set_size(obj->oh, th, stbuf->st_size, NULL);
		if (rc)
			D_GOTO(out_obj, rc = daos_der2errno(rc));
	}

	iod.iod_nr = i;

	if (i == 0)
		D_GOTO(out_stat, 0);

	sgl.sg_nr	= i;
	sgl.sg_nr_out	= 0;
	sgl.sg_iovs	= &sg_iovs[0];

	rc = daos_obj_update(oh, th, DAOS_COND_DKEY_UPDATE, &dkey, 1, &iod,
			     &sgl, NULL);
	if (rc) {
		D_ERROR("Failed to update attr (rc = %d)\n", rc);
		D_GOTO(out_obj, rc = daos_der2errno(rc));
	}

out_stat:
	rc = entry_stat(dfs, th, oh, obj->name, strlen(obj->name), stbuf);

out_obj:
	daos_obj_close(oh, NULL);
	return rc;

}

int
dfs_get_size(dfs_t *dfs, dfs_obj_t *obj, daos_size_t *size)
{
	int rc;

	if (dfs == NULL || !dfs->mounted)
		return EINVAL;
	if (obj == NULL || !S_ISREG(obj->mode))
		return EINVAL;

	rc = daos_array_get_size(obj->oh, DAOS_TX_NONE, size, NULL);
	return daos_der2errno(rc);
}

int
dfs_punch(dfs_t *dfs, dfs_obj_t *obj, daos_off_t offset, daos_size_t len)
{
	daos_size_t		size;
	daos_array_iod_t	iod;
	daos_range_t		rg;
	int			rc;

	if (dfs == NULL || !dfs->mounted)
		return EINVAL;
	if (dfs->amode != O_RDWR)
		return EPERM;
	if (obj == NULL || !S_ISREG(obj->mode))
		return EINVAL;
	if ((obj->flags & O_ACCMODE) == O_RDONLY)
		return EPERM;

	/** simple truncate */
	if (len == DFS_MAX_FSIZE) {
		rc = daos_array_set_size(obj->oh, DAOS_TX_NONE, offset, NULL);
		return daos_der2errno(rc);
	}

	rc = daos_array_get_size(obj->oh, DAOS_TX_NONE, &size, NULL);
	if (rc)
		return daos_der2errno(rc);

	/** nothing to do if offset is the same as the file size */
	if (size == offset)
		return 0;

	/** if file is smaller than the offset, extend the file */
	if (size < offset) {
		rc = daos_array_set_size(obj->oh, DAOS_TX_NONE, offset, NULL);
		return daos_der2errno(rc);
	}

	/** if fsize is between the range to punch, just truncate to offset */
	if (offset < size && size <= offset + len) {
		rc = daos_array_set_size(obj->oh, DAOS_TX_NONE, offset, NULL);
		return daos_der2errno(rc);
	}

	D_ASSERT(size > offset + len);

	/** Punch offset -> len */
	iod.arr_nr = 1;
	rg.rg_len = offset + len;
	rg.rg_idx = offset;
	iod.arr_rgs = &rg;

	rc = daos_array_punch(obj->oh, DAOS_TX_NONE, &iod, NULL);
	if (rc) {
		D_ERROR("daos_array_punch() failed (%d)\n", rc);
		return daos_der2errno(rc);
	}

	return rc;
}

int
dfs_get_mode(dfs_obj_t *obj, mode_t *mode)
{
	if (obj == NULL || mode == NULL)
		return EINVAL;

	*mode = obj->mode;
	return 0;
}

int
dfs_get_symlink_value(dfs_obj_t *obj, char *buf, daos_size_t *size)
{
	daos_size_t val_size;

	if (obj == NULL || !S_ISLNK(obj->mode))
		return EINVAL;
	if (obj->value == NULL)
		return EINVAL;

	val_size = strlen(obj->value) + 1;
	if (*size == 0 || buf == NULL) {
		*size = val_size;
		return 0;
	}

	if (*size < val_size)
		strncpy(buf, obj->value, *size);
	else
		strcpy(buf, obj->value);

	*size = val_size;
	return 0;
}

static int
xattr_copy(daos_handle_t src_oh, char *src_name, daos_handle_t dst_oh,
	   char *dst_name, daos_handle_t th)
{
	daos_key_t	src_dkey, dst_dkey;
	daos_anchor_t	anchor = {0};
	d_sg_list_t	sgl, fsgl;
	d_iov_t		iov, fiov;
	daos_iod_t	iod;
	void		*val_buf;
	char		enum_buf[ENUM_XDESC_BUF];
	daos_key_desc_t	kds[ENUM_DESC_NR];
	int		rc = 0;

	/** set dkey for src entry name */
	d_iov_set(&src_dkey, (void *)src_name, strlen(src_name));

	/** set dkey for dst entry name */
	d_iov_set(&dst_dkey, (void *)dst_name, strlen(dst_name));

	/** Set IOD descriptor for fetching every xattr */
	iod.iod_nr	= 1;
	iod.iod_recxs	= NULL;
	iod.iod_type	= DAOS_IOD_SINGLE;
	iod.iod_size	= DFS_MAX_XATTR_LEN;

	/** set sgl for fetch - user a preallocated buf to avoid a roundtrip */
	D_ALLOC(val_buf, DFS_MAX_XATTR_LEN);
	if (val_buf == NULL)
		return ENOMEM;
	fsgl.sg_nr	= 1;
	fsgl.sg_nr_out	= 0;
	fsgl.sg_iovs	= &fiov;

	/** set sgl for akey_list */
	sgl.sg_nr = 1;
	sgl.sg_nr_out = 0;
	d_iov_set(&iov, enum_buf, ENUM_XDESC_BUF);
	sgl.sg_iovs = &iov;

	/** iterate over every akey to look for xattrs */
	while (!daos_anchor_is_eof(&anchor)) {
		uint32_t	number = ENUM_DESC_NR;
		uint32_t	i;
		char		*ptr;

		memset(enum_buf, 0, ENUM_XDESC_BUF);
		rc = daos_obj_list_akey(src_oh, th, &src_dkey, &number, kds,
					&sgl, &anchor, NULL);
		if (rc) {
			D_ERROR("daos_obj_list_akey() failed (%d)\n", rc);
			D_GOTO(out, rc = daos_der2errno(rc));
		}

		/** nothing enumerated, continue loop */
		if (number == 0)
			continue;

		/*
		 * for every entry enumerated, check if it's an xattr, and
		 * insert it in the new entry.
		 */
		for (ptr = enum_buf, i = 0; i < number; i++) {
			/** if not an xattr, go to next entry */
			if (strncmp("x:", ptr, 2) != 0) {
				ptr += kds[i].kd_key_len;
				continue;
			}

			/** set akey as the xattr name */
			d_iov_set(&iod.iod_name, ptr, kds[i].kd_key_len);
			d_iov_set(&fiov, val_buf, DFS_MAX_XATTR_LEN);

			/** fetch the xattr value from the src */
			rc = daos_obj_fetch(src_oh, th, 0, &src_dkey, 1,
					    &iod, &fsgl, NULL, NULL);
			if (rc) {
				D_ERROR("daos_obj_fetch() failed (%d)\n", rc);
				D_GOTO(out, rc = daos_der2errno(rc));
			}

			d_iov_set(&fiov, val_buf, iod.iod_size);

			/** add it to the destination */
			rc = daos_obj_update(dst_oh, th, 0, &dst_dkey, 1,
					     &iod, &fsgl, NULL);
			if (rc) {
				D_ERROR("daos_obj_update() failed (%d)\n", rc);
				D_GOTO(out, rc = daos_der2errno(rc));
			}
			ptr += kds[i].kd_key_len;
		}
	}

out:
	D_FREE(val_buf);
	return rc;
}

int
dfs_move(dfs_t *dfs, dfs_obj_t *parent, char *name, dfs_obj_t *new_parent,
	 char *new_name, daos_obj_id_t *oid)
{
	struct dfs_entry	entry = {0}, new_entry = {0};
	daos_handle_t		th = DAOS_TX_NONE;
	bool			exists;
	daos_key_t		dkey;
	size_t			len;
	size_t			new_len;
	int			rc;

	if (dfs == NULL || !dfs->mounted)
		return EINVAL;
	if (dfs->amode != O_RDWR)
		return EPERM;
	if (parent == NULL)
		parent = &dfs->root;
	else if (!S_ISDIR(parent->mode))
		return ENOTDIR;
	if (new_parent == NULL)
		new_parent = &dfs->root;
	else if (!S_ISDIR(new_parent->mode))
		return ENOTDIR;

	rc = check_name(name, &len);
	if (rc)
		return rc;
	rc = check_name(new_name, &new_len);
	if (rc)
		return rc;

	/*
	 * TODO - more permission checks for source & target attributes needed
	 * (immutable, append).
	 */

	if (dfs->use_dtx) {
		rc = daos_tx_open(dfs->coh, &th, 0, NULL);
		if (rc) {
			D_ERROR("daos_tx_open() failed (%d)\n", rc);
			D_GOTO(out, rc = daos_der2errno(rc));
		}
	}

restart:
	rc = fetch_entry(parent->oh, th, name, len, true, &exists, &entry);
	if (rc) {
		D_ERROR("Failed to fetch entry %s (%d)\n", name, rc);
		D_GOTO(out, rc);
	}
	if (exists == false)
		D_GOTO(out, rc = ENOENT);

	rc = fetch_entry(new_parent->oh, th, new_name, new_len, true, &exists,
			 &new_entry);
	if (rc) {
		D_ERROR("Failed to fetch entry %s (%d)\n", new_name, rc);
		D_GOTO(out, rc);
	}

	if (exists) {
		if (S_ISDIR(new_entry.mode)) {
			uint32_t	nr = 0;
			daos_handle_t	oh;

			/** if old entry not a dir, return error */
			if (!S_ISDIR(entry.mode)) {
				D_ERROR("Can't rename non dir over a dir\n");
				D_GOTO(out, rc = EINVAL);
			}

			/** make sure new dir is empty */
			rc = daos_obj_open(dfs->coh, new_entry.oid, DAOS_OO_RW,
					   &oh, NULL);
			if (rc) {
				D_ERROR("daos_obj_open() Failed (%d)\n", rc);
				D_GOTO(out, rc = daos_der2errno(rc));
			}

			rc = get_num_entries(oh, th, &nr, true);
			if (rc) {
				D_ERROR("failed to check dir %s (%d)\n",
					new_name, rc);
				daos_obj_close(oh, NULL);
				D_GOTO(out, rc);
			}

			rc = daos_obj_close(oh, NULL);
			if (rc) {
				D_ERROR("daos_obj_close() Failed (%d)\n", rc);
				D_GOTO(out, rc = daos_der2errno(rc));
			}

			if (nr != 0) {
				D_ERROR("target dir is not empty\n");
				D_GOTO(out, rc = ENOTEMPTY);
			}
		}

		rc = remove_entry(dfs, th, new_parent->oh, new_name, new_len,
				  new_entry);
		if (rc) {
			D_ERROR("Failed to remove entry %s (%d)\n",
				new_name, rc);
			D_GOTO(out, rc);
		}

		if (oid)
			oid_cp(oid, new_entry.oid);
	}

	/** rename symlink */
	if (S_ISLNK(entry.mode)) {
		rc = remove_entry(dfs, th, parent->oh, name, len, entry);
		if (rc) {
			D_ERROR("Failed to remove entry %s (%d)\n",
				name, rc);
			D_GOTO(out, rc);
		}

		rc = insert_entry(parent->oh, th, new_name, new_len, &entry);
		if (rc)
			D_ERROR("Inserting new entry %s failed (%d)\n",
				new_name, rc);
		D_GOTO(out, rc);
	}

	entry.atime = entry.mtime = entry.ctime = time(NULL);
	/** insert old entry in new parent object */
	rc = insert_entry(new_parent->oh, th, new_name, new_len, &entry);
	if (rc) {
		D_ERROR("Inserting entry %s failed (%d)\n", new_name, rc);
		D_GOTO(out, rc);
	}

	/** cp the extended attributes if they exist */
	rc = xattr_copy(parent->oh, name, new_parent->oh, new_name, th);
	if (rc) {
		D_ERROR("Failed to copy extended attributes (%d)\n", rc);
		D_GOTO(out, rc);
	}

	/** remove the old entry from the old parent (just the dkey) */
	d_iov_set(&dkey, (void *)name, len);
	rc = daos_obj_punch_dkeys(parent->oh, th, DAOS_COND_PUNCH, 1, &dkey,
				  NULL);
	if (rc) {
		D_ERROR("Punch entry %s failed (%d)\n", name, rc);
		D_GOTO(out, rc = daos_der2errno(rc));
	}

	if (dfs->use_dtx) {
		rc = daos_tx_commit(th, NULL);
		if (rc) {
			if (rc != -DER_TX_RESTART)
				D_ERROR("daos_tx_commit() failed (%d)\n", rc);
			D_GOTO(out, rc = daos_der2errno(rc));
		}
	}

out:
	rc = check_tx(th, rc);
	if (rc == ERESTART)
		goto restart;

	if (entry.value) {
		D_ASSERT(S_ISLNK(entry.mode));
		D_FREE(entry.value);
	}
	if (new_entry.value) {
		D_ASSERT(S_ISLNK(new_entry.mode));
		D_FREE(new_entry.value);
	}
	return rc;
}

int
dfs_exchange(dfs_t *dfs, dfs_obj_t *parent1, char *name1, dfs_obj_t *parent2,
	     char *name2)
{
	struct dfs_entry	entry1 = {0}, entry2 = {0};
	daos_handle_t		th = DAOS_TX_NONE;
	bool			exists;
	daos_key_t		dkey;
	size_t			len1;
	size_t			len2;
	int			rc;

	if (dfs == NULL || !dfs->mounted)
		return EINVAL;
	if (dfs->amode != O_RDWR)
		return EPERM;
	if (parent1 == NULL)
		parent1 = &dfs->root;
	else if (!S_ISDIR(parent1->mode))
		return ENOTDIR;
	if (parent2 == NULL)
		parent2 = &dfs->root;
	else if (!S_ISDIR(parent2->mode))
		return ENOTDIR;

	rc = check_name(name1, &len1);
	if (rc)
		return rc;
	rc = check_name(name2, &len2);
	if (rc)
		return rc;

	if (dfs->use_dtx) {
		rc = daos_tx_open(dfs->coh, &th, 0, NULL);
		if (rc) {
			D_ERROR("daos_tx_open() failed (%d)\n", rc);
			D_GOTO(out, rc = daos_der2errno(rc));
		}
	}

restart:
	rc = fetch_entry(parent1->oh, th, name1, len1, true, &exists, &entry1);
	if (rc) {
		D_ERROR("Failed to fetch entry %s (%d)\n", name1, rc);
		D_GOTO(out, rc);
	}
	if (exists == false)
		D_GOTO(out, rc = EINVAL);

	rc = fetch_entry(parent2->oh, th, name2, len2, true, &exists, &entry2);
	if (rc) {
		D_ERROR("Failed to fetch entry %s (%d)\n", name2, rc);
		D_GOTO(out, rc);
	}

	if (exists == false)
		D_GOTO(out, rc = EINVAL);

	/** remove the first entry from parent1 (just the dkey) */
	d_iov_set(&dkey, (void *)name1, len1);
	rc = daos_obj_punch_dkeys(parent1->oh, th, 0, 1, &dkey, NULL);
	if (rc) {
		D_ERROR("Punch entry %s failed (%d)\n", name1, rc);
		D_GOTO(out, rc = daos_der2errno(rc));
	}

	/** remove the second entry from parent2 (just the dkey) */
	d_iov_set(&dkey, (void *)name2, len2);
	rc = daos_obj_punch_dkeys(parent2->oh, th, 0, 1, &dkey, NULL);
	if (rc) {
		D_ERROR("Punch entry %s failed (%d)\n", name2, rc);
		D_GOTO(out, rc = daos_der2errno(rc));
	}

	entry1.atime = entry1.mtime = entry1.ctime = time(NULL);
	/** insert entry1 in parent2 object */
	rc = insert_entry(parent2->oh, th, name1, len1, &entry1);
	if (rc) {
		D_ERROR("Inserting entry %s failed (%d)\n", name1, rc);
		D_GOTO(out, rc);
	}

	entry2.atime = entry2.mtime = entry2.ctime = time(NULL);
	/** insert entry2 in parent1 object */
	rc = insert_entry(parent1->oh, th, name2, len2, &entry2);
	if (rc) {
		D_ERROR("Inserting entry %s failed (%d)\n", name2, rc);
		D_GOTO(out, rc);
	}

	if (dfs->use_dtx) {
		rc = daos_tx_commit(th, NULL);
		if (rc) {
			if (rc != -DER_TX_RESTART)
				D_ERROR("daos_tx_commit() failed (%d)\n", rc);
			D_GOTO(out, rc = daos_der2errno(rc));
		}
	}

out:
	rc = check_tx(th, rc);
	if (rc == ERESTART)
		goto restart;

	if (entry1.value) {
		D_ASSERT(S_ISLNK(entry1.mode));
		D_FREE(entry1.value);
	}
	if (entry2.value) {
		D_ASSERT(S_ISLNK(entry2.mode));
		D_FREE(entry2.value);
	}
	return rc;
}

int
dfs_sync(dfs_t *dfs)
{
	if (dfs == NULL || !dfs->mounted)
		return EINVAL;
	if (dfs->amode != O_RDWR)
		return EPERM;

	/** Take a snapshot here and allow rollover to that when supported. */

	return 0;
}

static char *
concat(const char *s1, const char *s2)
{
	char *result = NULL;

	D_ASPRINTF(result, "%s%s", s1, s2);
	if (result == NULL)
		return NULL;

	return result;
}

int
dfs_setxattr(dfs_t *dfs, dfs_obj_t *obj, const char *name,
	     const void *value, daos_size_t size, int flags)
{
	char		*xname = NULL;
	daos_handle_t	th = DAOS_TX_NONE;
	d_sg_list_t	sgl;
	d_iov_t		sg_iov;
	daos_iod_t	iod;
	daos_key_t	dkey;
	daos_handle_t	oh;
	uint64_t	cond = 0;
	int		rc;

	if (dfs == NULL || !dfs->mounted)
		return EINVAL;
	if (dfs->amode != O_RDWR)
		return EPERM;
	if (obj == NULL)
		return EINVAL;
	if (name == NULL)
		return EINVAL;
	if (strnlen(name, DFS_MAX_XATTR_NAME + 1) > DFS_MAX_XATTR_NAME)
		return EINVAL;
	if (size > DFS_MAX_XATTR_LEN)
		return EINVAL;

	/** prefix name with x: to avoid collision with internal attrs */
	xname = concat("x:", name);
	if (xname == NULL)
		return ENOMEM;

	/** Open parent object and insert xattr in the entry of the object */
	rc = daos_obj_open(dfs->coh, obj->parent_oid, DAOS_OO_RW, &oh, NULL);
	if (rc)
		D_GOTO(out, rc = daos_der2errno(rc));

	/** set dkey as the entry name */
	d_iov_set(&dkey, (void *)obj->name, strlen(obj->name));

	/** set akey as the xattr name */
	d_iov_set(&iod.iod_name, xname, strlen(xname));
	iod.iod_nr	= 1;
	iod.iod_recxs	= NULL;
	iod.iod_type	= DAOS_IOD_SINGLE;

	/** if not default flag, check for xattr existence */
	if (flags != 0) {
		if (flags == XATTR_CREATE)
			cond |= DAOS_COND_AKEY_INSERT;
		if (flags == XATTR_REPLACE)
			cond |= DAOS_COND_AKEY_UPDATE;
	}

	/** set sgl for update */
	d_iov_set(&sg_iov, (void *)value, size);
	sgl.sg_nr	= 1;
	sgl.sg_nr_out	= 0;
	sgl.sg_iovs	= &sg_iov;

	cond |= DAOS_COND_DKEY_UPDATE;
	iod.iod_size	= size;
	rc = daos_obj_update(oh, th, cond, &dkey, 1, &iod, &sgl, NULL);
	if (rc) {
		D_ERROR("Failed to add extended attribute %s\n", name);
		D_GOTO(out, rc = daos_der2errno(rc));
	}

out:
	if (xname)
		D_FREE(xname);
	daos_obj_close(oh, NULL);
	return rc;
}

int
dfs_getxattr(dfs_t *dfs, dfs_obj_t *obj, const char *name, void *value,
	     daos_size_t *size)
{
	char		*xname = NULL;
	d_sg_list_t	sgl;
	d_iov_t		sg_iov;
	daos_iod_t	iod;
	daos_key_t	dkey;
	daos_handle_t	oh;
	int		rc;
	mode_t		mode;

	if (dfs == NULL || !dfs->mounted)
		return EINVAL;
	if (obj == NULL)
		return EINVAL;
	if (name == NULL)
		return EINVAL;
	if (strnlen(name, DFS_MAX_XATTR_NAME + 1) > DFS_MAX_XATTR_NAME)
		return EINVAL;

	mode = obj->mode;

	/* Patch in user read permissions here for trusted namespaces */
	if (!strncmp(name, XATTR_SECURITY_PREFIX, XATTR_SECURITY_PREFIX_LEN) ||
	    !strncmp(name, XATTR_SYSTEM_PREFIX, XATTR_SYSTEM_PREFIX_LEN))
		mode |= S_IRUSR;

	xname = concat("x:", name);
	if (xname == NULL)
		return ENOMEM;

	/** Open parent object and get xattr from the entry of the object */
	rc = daos_obj_open(dfs->coh, obj->parent_oid, DAOS_OO_RO, &oh, NULL);
	if (rc)
		D_GOTO(out, rc = daos_der2errno(rc));

	/** set dkey as the entry name */
	d_iov_set(&dkey, (void *)obj->name, strlen(obj->name));

	/** set akey as the xattr name */
	d_iov_set(&iod.iod_name, xname, strlen(xname));
	iod.iod_nr	= 1;
	iod.iod_recxs	= NULL;
	iod.iod_type	= DAOS_IOD_SINGLE;

	if (*size) {
		iod.iod_size	= *size;

		/** set sgl for fetch */
		d_iov_set(&sg_iov, value, *size);
		sgl.sg_nr	= 1;
		sgl.sg_nr_out	= 0;
		sgl.sg_iovs	= &sg_iov;

		rc = daos_obj_fetch(oh, DAOS_TX_NONE, 0, &dkey, 1, &iod, &sgl,
				    NULL, NULL);
	} else {
		iod.iod_size	= DAOS_REC_ANY;

		rc = daos_obj_fetch(oh, DAOS_TX_NONE, 0, &dkey, 1, &iod, NULL,
				    NULL, NULL);
	}
	if (rc) {
		D_ERROR("Failed to fetch xattr %s (%d)\n", name, rc);
		D_GOTO(close, rc = daos_der2errno(rc));
	}

	*size = iod.iod_size;
	if (iod.iod_size == 0)
		D_GOTO(close, rc = ENODATA);

close:
	daos_obj_close(oh, NULL);
out:
	D_FREE(xname);
	if (rc == ENOENT)
		rc = ENODATA;
	return rc;
}

int
dfs_removexattr(dfs_t *dfs, dfs_obj_t *obj, const char *name)
{
	char		*xname = NULL;
	daos_handle_t	th = DAOS_TX_NONE;
	daos_key_t	dkey, akey;
	daos_handle_t	oh;
	uint64_t	cond = 0;
	int		rc;
	mode_t		mode;

	if (dfs == NULL || !dfs->mounted)
		return EINVAL;
	if (dfs->amode != O_RDWR)
		return EPERM;
	if (obj == NULL)
		return EINVAL;
	if (name == NULL)
		return EINVAL;
	if (strnlen(name, DFS_MAX_XATTR_NAME + 1) > DFS_MAX_XATTR_NAME)
		return EINVAL;

	mode = obj->mode;

	/* Patch in user read permissions here for trusted namespaces */
	if (!strncmp(name, XATTR_SECURITY_PREFIX, XATTR_SECURITY_PREFIX_LEN) ||
	    !strncmp(name, XATTR_SYSTEM_PREFIX, XATTR_SYSTEM_PREFIX_LEN))
		mode |= S_IRUSR;

	xname = concat("x:", name);
	if (xname == NULL)
		return ENOMEM;

	/** Open parent object and remove xattr from the entry of the object */
	rc = daos_obj_open(dfs->coh, obj->parent_oid, DAOS_OO_RW, &oh, NULL);
	if (rc)
		D_GOTO(out, rc = daos_der2errno(rc));

	/** set dkey as the entry name */
	d_iov_set(&dkey, (void *)obj->name, strlen(obj->name));
	/** set akey as the xattr name */
	d_iov_set(&akey, xname, strlen(xname));

	cond = DAOS_COND_DKEY_UPDATE | DAOS_COND_PUNCH;
	rc = daos_obj_punch_akeys(oh, th, cond, &dkey, 1, &akey, NULL);
	if (rc) {
		D_CDEBUG(rc == -DER_NONEXIST, DLOG_INFO, DLOG_ERR,
			"Failed to punch extended attribute '%s'\n", name);
		D_GOTO(out, rc = daos_der2errno(rc));
	}

out:
	if (xname)
		D_FREE(xname);
	daos_obj_close(oh, NULL);
	return rc;
}

int
dfs_listxattr(dfs_t *dfs, dfs_obj_t *obj, char *list, daos_size_t *size)
{
	daos_key_t	dkey;
	daos_handle_t	oh;
	daos_key_desc_t	kds[ENUM_DESC_NR];
	daos_anchor_t	anchor = {0};
	daos_size_t	list_size, ret_size;
	char		*ptr_list;
	int		rc;

	if (dfs == NULL || !dfs->mounted)
		return EINVAL;
	if (obj == NULL)
		return EINVAL;

	/** Open parent object and list from entry */
	rc = daos_obj_open(dfs->coh, obj->parent_oid, DAOS_OO_RW, &oh, NULL);
	if (rc)
		return daos_der2errno(rc);

	/** set dkey as the entry name */
	d_iov_set(&dkey, (void *)obj->name, strlen(obj->name));

	list_size = *size;
	ret_size = 0;
	ptr_list = list;

	while (!daos_anchor_is_eof(&anchor)) {
		uint32_t	number = ENUM_DESC_NR;
		uint32_t	i;
		d_iov_t		iov;
		char		enum_buf[ENUM_XDESC_BUF] = {0};
		d_sg_list_t	sgl;
		char		*ptr;

		sgl.sg_nr = 1;
		sgl.sg_nr_out = 0;
		d_iov_set(&iov, enum_buf, ENUM_DESC_BUF);
		sgl.sg_iovs = &iov;

		rc = daos_obj_list_akey(oh, DAOS_TX_NONE, &dkey, &number, kds,
					&sgl, &anchor, NULL);
		if (rc)
			D_GOTO(out, rc = daos_der2errno(rc));

		if (number == 0)
			continue;

		for (ptr = enum_buf, i = 0; i < number; i++) {
			int len;

			if (strncmp("x:", ptr, 2) != 0) {
				ptr += kds[i].kd_key_len;
				continue;
			}

			ret_size += kds[i].kd_key_len - 1;

			if (list == NULL)
				continue;
			if (list_size < kds[i].kd_key_len - 2)
				continue;

			len = snprintf(ptr_list, kds[i].kd_key_len - 1, "%s",
				       ptr + 2);
			D_ASSERT(len >= kds[i].kd_key_len - 2);

			list_size -= kds[i].kd_key_len - 1;
			ptr_list += kds[i].kd_key_len - 1;
			ptr += kds[i].kd_key_len;
		}
	}

	*size = ret_size;
out:
	daos_obj_close(oh, NULL);
	return rc;
}

int
dfs_obj2id(dfs_obj_t *obj, daos_obj_id_t *oid)
{
	if (obj == NULL || oid == NULL)
		return EINVAL;
	oid_cp(oid, obj->oid);
	return 0;
}

#define DFS_ROOT_UUID "ffffffff-ffff-ffff-ffff-ffffffffffff"

int
dfs_mount_root_cont(daos_handle_t poh, dfs_t **dfs)
{
	uuid_t			co_uuid;
	daos_cont_info_t	co_info;
	daos_handle_t		coh;
	int			rc;

	/** Use special UUID for root container */
	rc = uuid_parse(DFS_ROOT_UUID, co_uuid);
	if (rc) {
		D_ERROR("Invalid Container uuid\n");
		return rc;
	}

	/** Try to open the DAOS container first (the mountpoint) */
	rc = daos_cont_open(poh, co_uuid, DAOS_COO_RW, &coh, &co_info, NULL);
	if (rc == 0) {
		rc = dfs_mount(poh, coh, O_RDWR, dfs);
		if (rc)
			D_ERROR("dfs_mount failed (%d)\n", rc);
		return rc;
	}
	/* If NOEXIST we create it */
	if (rc == -DER_NONEXIST) {
		rc = dfs_cont_create(poh, co_uuid, NULL, &coh, dfs);
		if (rc)
			D_ERROR("dfs_cont_create failed (%d)\n", rc);
		return rc;
	}

	/** COH is tracked in dfs and closed in dfs_umount_root_cont() */
	return rc;
}

int
dfs_umount_root_cont(dfs_t *dfs)
{
	daos_handle_t	coh;
	int		rc;

	if (dfs == NULL)
		return EINVAL;

	coh.cookie = dfs->coh.cookie;

	rc = dfs_umount(dfs);
	if (rc)
		return rc;

	rc = daos_cont_close(coh, NULL);
	return daos_der2errno(rc);
}

int
dfs_obj_anchor_split(dfs_obj_t *obj, uint32_t *nr, daos_anchor_t *anchors)
{
	if (obj == NULL || nr == NULL || !S_ISDIR(obj->mode))
		return EINVAL;

	return daos_obj_anchor_split(obj->oh, nr, anchors);
}

int
dfs_obj_anchor_set(dfs_obj_t *obj, uint32_t index, daos_anchor_t *anchor)
{
	if (obj == NULL || !S_ISDIR(obj->mode))
		return EINVAL;

	return daos_obj_anchor_set(obj->oh, index, anchor);
}<|MERGE_RESOLUTION|>--- conflicted
+++ resolved
@@ -859,17 +859,13 @@
 	 * happen for example if dfs_open() is called with S_IFDIR but without
 	 * O_CREATE and a entry of a different type exists already.
 	 */
-	if ((S_ISDIR(dir->mode) && !S_ISDIR(entry.mode)))
+	if ((S_ISDIR(dir->mode) && !S_ISDIR(entry->mode)))
 		return ENOTDIR;
 
-	if ((S_ISFIFO(dir->mode) && !S_ISFIFO(entry.mode)))
-		return EINVAL;
-
-<<<<<<< HEAD
+	if ((S_ISFIFO(dir->mode) && !S_ISFIFO(entry->mode)))
+		return EINVAL;
+
 	rc = daos_obj_open(dfs->coh, entry->oid, daos_mode, &dir->oh, NULL);
-=======
-	rc = daos_obj_open(dfs->coh, entry.oid, daos_mode, &dir->oh, NULL);
->>>>>>> 4c4b5384
 	if (rc) {
 		D_ERROR("daos_obj_open() Failed (%d)\n", rc);
 		return daos_der2errno(rc);
@@ -1287,12 +1283,8 @@
 	dfs->root.parent_oid.lo = RESERVED_LO;
 	dfs->root.parent_oid.hi = SB_HI;
 	daos_obj_generate_id(&dfs->root.parent_oid, 0, OC_RP_XSF, 0);
-<<<<<<< HEAD
-	rc = open_dir(dfs, DAOS_TX_NONE, dfs->super_oh, amode, 0, &root_dir,
-=======
 	rc = open_dir(dfs, DAOS_TX_NONE, dfs->super_oh, amode | S_IFDIR, 0,
->>>>>>> 4c4b5384
-		      1, &dfs->root);
+		      &root_dir, 1, &dfs->root);
 	if (rc) {
 		D_ERROR("Failed to open root object (%d)\n", rc);
 		D_GOTO(err_super, rc);
