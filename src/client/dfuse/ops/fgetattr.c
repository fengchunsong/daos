--- conflicted
+++ resolved
@@ -34,16 +34,15 @@
 	if (rc != 0)
 		D_GOTO(err, rc);
 
-<<<<<<< HEAD
 	if (ie->ie_dfs->dfs_multi_user) {
 		rc = dfuse_get_uid(ie);
 		if (rc)
 			D_GOTO(err, rc);
-=======
+	}
+
 	if (S_ISFIFO(stat.st_mode)) {
 		stat.st_mode &= ~S_IFIFO;
 		stat.st_mode |= S_IFDIR;
->>>>>>> 893934c0
 	}
 
 	/* Copy the inode number from the inode struct, to avoid having to
