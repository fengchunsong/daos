--- conflicted
+++ resolved
@@ -33,11 +33,8 @@
 	bool				di_threaded;
 	bool				di_foreground;
 	bool				di_caching;
-<<<<<<< HEAD
 	bool				di_multi_user;
-=======
 	bool				di_wb_cache;
->>>>>>> b29d1fbb
 };
 
 struct dfuse_projection_info {
