--- conflicted
+++ resolved
@@ -130,11 +130,6 @@
 	void (*lookup)(fuse_req_t req, struct dfuse_inode_entry *parent,
 		       const char *name);
 	void (*mknod)(fuse_req_t req, struct dfuse_inode_entry *parent,
-<<<<<<< HEAD
-		      const char *name, mode_t mode);
-	void (*mkdir)(fuse_req_t req, struct dfuse_inode_entry *parent,
-=======
->>>>>>> 4c4b5384
 		      const char *name, mode_t mode);
 	void (*opendir)(fuse_req_t req, struct dfuse_inode_entry *inode,
 			struct fuse_file_info *fi);
