--- conflicted
+++ resolved
@@ -655,17 +655,7 @@
 	DFUSE_REPLY_ERR_RAW(fs_handle, req, rc);
 }
 
-<<<<<<< HEAD
-static void
-dfuse_fuse_destroy(void *userdata)
-{
-	D_FREE(userdata);
-}
-
-/* dfuse ops that are used for accessing single-user dfs mounts */
-=======
 /* dfuse ops that are used for accessing dfs mounts */
->>>>>>> d60c30b7
 struct dfuse_inode_ops dfuse_dfs_ops = {
 	.lookup		= dfuse_cb_lookup,
 	.mknod		= dfuse_cb_mknod,
