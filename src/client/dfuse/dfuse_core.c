/**
 * (C) Copyright 2016-2021 Intel Corporation.
 *
 * SPDX-License-Identifier: BSD-2-Clause-Patent
 */

#include <pthread.h>

#include "dfuse_common.h"
#include "dfuse.h"

/* Async progress thread.
 *
 * This thread is started at launch time with an event queue and blocks
 * on a semaphore until a asynchronous event is created, at which point
 * the thread wakes up and busy polls in daos_eq_poll() until it's complete.
 */
static void *
dfuse_progress_thread(void *arg)
{
	struct dfuse_projection_info *fs_handle = arg;
	int rc;
	daos_event_t *dev;
	struct dfuse_event *ev;

	while (1) {
		errno = 0;
		rc = sem_wait(&fs_handle->dpi_sem);
		if (rc != 0) {
			rc = errno;

			if (rc == EINTR)
				continue;

			DFUSE_TRA_ERROR(fs_handle,
					"Error from sem_wait: %d", rc);
		}

		if (fs_handle->dpi_shutdown)
			return NULL;

		rc = daos_eq_poll(fs_handle->dpi_eq, 1,
				  DAOS_EQ_WAIT,
				1,
				&dev);

		if (rc == 1) {
			ev = container_of(dev, struct dfuse_event, de_ev);

			ev->de_complete_cb(ev);

			D_FREE(ev);
		}
	}
	return NULL;
}

/* Inode entry hash table operations */

/* Shrink a 64 bit value into 32 bits to avoid hash collisions */
static uint32_t
ih_key_hash(struct d_hash_table *htable, const void *key,
	    unsigned int ksize)
{
	const ino_t *_ino = key;
	ino_t ino = *_ino;
	uint32_t hash = ino ^ (ino >> 32);

	return hash;
}

static bool
ih_key_cmp(struct d_hash_table *htable, d_list_t *rlink,
	   const void *key, unsigned int ksize)
{
	const struct dfuse_inode_entry	*ie;
	const ino_t			*ino = key;

	ie = container_of(rlink, struct dfuse_inode_entry, ie_htl);

	return *ino == ie->ie_stat.st_ino;
}

static uint32_t
ih_rec_hash(struct d_hash_table *htable, d_list_t *rlink)
{
	const struct dfuse_inode_entry	*ie;

	ie = container_of(rlink, struct dfuse_inode_entry, ie_htl);

	return ih_key_hash(NULL,
			   &ie->ie_stat.st_ino,
			   sizeof(ie->ie_stat.st_ino));
}

static void
ih_addref(struct d_hash_table *htable, d_list_t *rlink)
{
	struct dfuse_inode_entry	*ie;
	uint				oldref;

	ie = container_of(rlink, struct dfuse_inode_entry, ie_htl);
	oldref = atomic_fetch_add_relaxed(&ie->ie_ref, 1);
	DFUSE_TRA_DEBUG(ie, "addref to %u", oldref + 1);
}

static bool
ih_decref(struct d_hash_table *htable, d_list_t *rlink)
{
	struct dfuse_inode_entry	*ie;
	uint				oldref;

	ie = container_of(rlink, struct dfuse_inode_entry, ie_htl);
	oldref = atomic_fetch_sub_relaxed(&ie->ie_ref, 1);
	DFUSE_TRA_DEBUG(ie, "decref to %u", oldref - 1);
	return oldref == 1;
}

static int
ih_ndecref(struct d_hash_table *htable, d_list_t *rlink, int count)
{
	struct dfuse_inode_entry	*ie;
	uint				oldref = 0;
	uint				newref = 0;

	ie = container_of(rlink, struct dfuse_inode_entry, ie_htl);

	do {
		oldref = atomic_load_relaxed(&ie->ie_ref);

		if (oldref < count)
			break;

		newref = oldref - count;

	} while (!atomic_compare_exchange(&ie->ie_ref, oldref, newref));

	if (oldref < count) {
		DFUSE_TRA_ERROR(ie, "unable to decref %u from %u",
				count, oldref);
		return -DER_INVAL;
	}

	DFUSE_TRA_DEBUG(ie, "decref of %u to %u", count, newref);
	if (newref == 0)
		return 1;
	return 0;
}

static void
ih_free(struct d_hash_table *htable, d_list_t *rlink)
{
	struct dfuse_projection_info	*fs_handle = htable->ht_priv;
	struct dfuse_inode_entry	*ie;

	ie = container_of(rlink, struct dfuse_inode_entry, ie_htl);

	DFUSE_TRA_DEBUG(ie, "parent %lu", ie->ie_parent);
	dfuse_ie_close(fs_handle, ie);
}

static d_hash_table_ops_t ie_hops = {
	.hop_key_cmp		= ih_key_cmp,
	.hop_key_hash		= ih_key_hash,
	.hop_rec_hash		= ih_rec_hash,
	.hop_rec_addref		= ih_addref,
	.hop_rec_decref		= ih_decref,
	.hop_rec_ndecref	= ih_ndecref,
	.hop_rec_free		= ih_free,
};

static uint32_t
ph_key_hash(struct d_hash_table *htable, const void *key,
	    unsigned int ksize)
{
	return *((const uint32_t *)key);
}

static uint32_t
ph_rec_hash(struct d_hash_table *htable, d_list_t *link)
{
	struct dfuse_pool *dfp;

	dfp = container_of(link, struct dfuse_pool, dfp_entry);

	return ph_key_hash(NULL, &dfp->dfp_pool, sizeof(dfp->dfp_pool));
}

static bool
ph_key_cmp(struct d_hash_table *htable, d_list_t *link,
	   const void *key, unsigned int ksize)
{
	struct dfuse_pool *dfp;

	dfp = container_of(link, struct dfuse_pool, dfp_entry);
	return uuid_compare(dfp->dfp_pool, key) == 0;
}

static void
ph_addref(struct d_hash_table *htable, d_list_t *link)
{
	struct dfuse_pool	 *dfp;
	uint			 oldref;

	dfp = container_of(link, struct dfuse_pool, dfp_entry);
	oldref = atomic_fetch_add_relaxed(&dfp->dfp_ref, 1);
	DFUSE_TRA_DEBUG(dfp, "addref to %u", oldref + 1);
}

static bool
ph_decref(struct d_hash_table *htable, d_list_t *link)
{
	struct dfuse_pool	*dfp;
	uint			oldref;

	dfp = container_of(link, struct dfuse_pool, dfp_entry);
	oldref = atomic_fetch_sub_relaxed(&dfp->dfp_ref, 1);
	DFUSE_TRA_DEBUG(dfp, "decref to %u", oldref - 1);
	return oldref == 1;
}

static void
_ph_free(struct dfuse_pool *dfp)
{
	int rc;

	if (daos_handle_is_valid(dfp->dfp_poh)) {
		rc = daos_pool_disconnect(dfp->dfp_poh, NULL);
		if (rc != -DER_SUCCESS)
			DFUSE_TRA_ERROR(dfp,
					"daos_pool_disconnect() failed: "DF_RC,
					DP_RC(rc));
	}

	rc = d_hash_table_destroy_inplace(&dfp->dfp_cont_table, false);
	if (rc != -DER_SUCCESS)
		DFUSE_TRA_ERROR(dfp, "Failed to destroy pool hash table: "DF_RC,
				DP_RC(rc));

	D_FREE(dfp);
}

static void
ph_free(struct d_hash_table *htable, d_list_t *link)
{
	_ph_free(container_of(link, struct dfuse_pool, dfp_entry));
}

static d_hash_table_ops_t pool_hops = {
	.hop_key_cmp		= ph_key_cmp,
	.hop_key_hash		= ph_key_hash,
	.hop_rec_hash		= ph_rec_hash,
	.hop_rec_addref		= ph_addref,
	.hop_rec_decref		= ph_decref,
	.hop_rec_free		= ph_free,
};

static uint32_t
ch_key_hash(struct d_hash_table *htable, const void *key,
	    unsigned int ksize)
{
	return *((const uint32_t *)key);
}

static uint32_t
ch_rec_hash(struct d_hash_table *htable, d_list_t *link)
{
	struct dfuse_cont *dfc;

	dfc = container_of(link, struct dfuse_cont, dfs_entry);

	return ch_key_hash(NULL, &dfc->dfs_cont, sizeof(dfc->dfs_cont));
}

static bool
ch_key_cmp(struct d_hash_table *htable, d_list_t *link,
	   const void *key, unsigned int ksize)
{
	struct dfuse_cont *dfc;

	dfc = container_of(link, struct dfuse_cont, dfs_entry);
	return uuid_compare(dfc->dfs_cont, key) == 0;
}

static void
ch_addref(struct d_hash_table *htable, d_list_t *link)
{
	struct dfuse_cont	*dfc;
	uint			oldref;

	dfc = container_of(link, struct dfuse_cont, dfs_entry);
	oldref = atomic_fetch_add_relaxed(&dfc->dfs_ref, 1);
	DFUSE_TRA_DEBUG(dfc, "addref to %u", oldref + 1);
}

static bool
ch_decref(struct d_hash_table *htable, d_list_t *link)
{
	struct dfuse_cont	*dfc;
	uint			oldref;

	dfc = container_of(link, struct dfuse_cont, dfs_entry);
	oldref = atomic_fetch_sub_relaxed(&dfc->dfs_ref, 1);
	DFUSE_TRA_DEBUG(dfc, "decref to %u", oldref - 1);
	return oldref == 1;
}

static void
_ch_free(struct dfuse_projection_info *fs_handle, struct dfuse_cont *dfc)
{
	D_MUTEX_DESTROY(&dfc->dfs_read_mutex);

	if (daos_handle_is_valid(dfc->dfs_coh)) {
		int rc;

		rc = dfs_umount(dfc->dfs_ns);
		if (rc != 0)
			DFUSE_TRA_ERROR(dfc, "dfs_umount() failed, "DF_RC,
					DP_RC(rc));

		rc = daos_cont_close(dfc->dfs_coh, NULL);
		if (rc != 0)
			DFUSE_TRA_ERROR(dfc, "dfs_cont_close() failed, "DF_RC,
					DP_RC(rc));
	}

	d_hash_rec_decref(&fs_handle->dpi_pool_table, &dfc->dfs_dfp->dfp_entry);

	D_FREE(dfc);
}

static void
ch_free(struct d_hash_table *htable, d_list_t *link)
{
	_ch_free(htable->ht_priv,
		 container_of(link, struct dfuse_cont, dfs_entry));
}

d_hash_table_ops_t cont_hops = {
	.hop_key_cmp		= ch_key_cmp,
	.hop_key_hash		= ch_key_hash,
	.hop_rec_hash		= ch_rec_hash,
	.hop_rec_addref		= ch_addref,
	.hop_rec_decref		= ch_decref,
	.hop_rec_free		= ch_free,
};

/* Return a pool connection by uuid.
 *
 * Re-use an existing connection if possible, otherwise open new connection.
 *
 * If successsfull with pass out a pool pointer, with one reference held.
 *
 * Return code is a system errno.
 */
int
dfuse_pool_open(struct dfuse_projection_info *fs_handle, uuid_t *pool,
		struct dfuse_pool **_dfp)
{
	struct dfuse_pool	*dfp;
	d_list_t		*rlink;
	int			rc;

	rlink = d_hash_rec_find(&fs_handle->dpi_pool_table,
				pool, sizeof(*pool));
	if (rlink) {
		*_dfp = container_of(rlink, struct dfuse_pool, dfp_entry);
		return 0;
	}

	D_ALLOC_PTR(dfp);
	if (dfp == NULL)
		D_GOTO(err, rc = ENOMEM);

	atomic_store_relaxed(&dfp->dfp_ref, 1);

	DFUSE_TRA_UP(dfp, fs_handle, "dfp");

	DFUSE_TRA_DEBUG(dfp, "New pool "DF_UUIDF,
			DP_UUID(pool));

	if (uuid_is_null(*pool) == 0) {
		uuid_copy(dfp->dfp_pool, *pool);

		rc = daos_pool_connect(dfp->dfp_pool,
				       fs_handle->dpi_info->di_group,
				       DAOS_PC_RW,
				       &dfp->dfp_poh, NULL, NULL);
		if (rc) {
			if (rc == -DER_NO_PERM)
				DFUSE_TRA_INFO(dfp,
					       "daos_pool_connect() failed, "
					       DF_RC, DP_RC(rc));
			else
				DFUSE_TRA_ERROR(dfp,
						"daos_pool_connect() failed, "
						DF_RC, DP_RC(rc));
			D_GOTO(err_free, rc = daos_der2errno(rc));
		}
	}

	rc = d_hash_table_create_inplace(D_HASH_FT_LRU | D_HASH_FT_EPHEMERAL,
					 3, fs_handle, &cont_hops,
					 &dfp->dfp_cont_table);
	if (rc != -DER_SUCCESS) {
		DFUSE_TRA_ERROR(dfp, "Failed to create hash table: "DF_RC,
				DP_RC(rc));
		D_GOTO(err_disconnect, rc);
	}

	rlink = d_hash_rec_find_insert(&fs_handle->dpi_pool_table,
				       &dfp->dfp_pool, sizeof(dfp->dfp_pool),
				       &dfp->dfp_entry);

	if (rlink != &dfp->dfp_entry) {
		DFUSE_TRA_DEBUG(dfp, "Found existing pool, reusing");
		_ph_free(dfp);
		dfp = container_of(rlink, struct dfuse_pool, dfp_entry);
	}

	DFUSE_TRA_DEBUG(dfp, "Returning dfp for "DF_UUID,
			DP_UUID(dfp->dfp_pool));

	*_dfp = dfp;
	return rc;
err_disconnect:
	if (daos_handle_is_valid(dfp->dfp_poh))
		daos_pool_disconnect(dfp->dfp_poh, NULL);
err_free:
	D_FREE(dfp);
err:
	return rc;
}

/*
 * Return a container connection by uuid.
 *
 * Re-use an existing connection if possible, otherwise open new connection
 * and setup dfs.
 *
 * In the case of a container which has been created by mkdir _dfs will be a
 * valid pointer, with dfs_ns and dfs_coh set already.  Failure in this case
 * will result in the memory being freed.
 *
 * If successful will pass out a dfs pointer, with one reference held.
 *
 * Return code is a system errno.
 */
int
dfuse_cont_open(struct dfuse_projection_info *fs_handle, struct dfuse_pool *dfp,
		uuid_t *cont, struct dfuse_cont **_dfc)
{
	struct dfuse_cont	*dfc = NULL;
	d_list_t		*rlink;
	int			rc = -DER_SUCCESS;

	if (*_dfc) {
		dfc = *_dfc;
	} else {
		/* Check if there is already a open container connection, and
		 * just use it if there is.  The rec_find() will take the
		 * additional reference for us.
		 */
		rlink = d_hash_rec_find(&dfp->dfp_cont_table,
					cont, sizeof(*cont));
		if (rlink) {
			*_dfc = container_of(rlink, struct dfuse_cont,
					     dfs_entry);
			return 0;
		}

		D_ALLOC_PTR(dfc);
		if (!dfc)
			D_GOTO(err, rc = ENOMEM);
	}

	/* No existing container found, so setup dfs and connect to one */

	atomic_store_relaxed(&dfc->dfs_ref, 1);

	DFUSE_TRA_UP(dfc, dfp, "dfc");

	DFUSE_TRA_DEBUG(dfp, "New cont "DF_UUIDF" in pool "DF_UUIDF,
			DP_UUID(cont), DP_UUID(dfp->dfp_pool));

	dfc->dfs_dfp = dfp;

	/* Allow for uuid to be NULL, in which case this represents a pool */
	if (uuid_is_null(*cont)) {
		dfc->dfs_ops = &dfuse_cont_ops;
	} else {
		dfc->dfs_ops = &dfuse_dfs_ops;

		uuid_copy(dfc->dfs_cont, *cont);

		if (*_dfc == NULL) {
			rc = daos_cont_open(dfp->dfp_poh, dfc->dfs_cont,
					    DAOS_COO_RW, &dfc->dfs_coh,
					    NULL, NULL);
			if (rc == -DER_NONEXIST) {
				DFUSE_TRA_INFO(dfc,
					       "daos_cont_open() failed: "
					       DF_RC, DP_RC(rc));
				D_GOTO(err_free, rc = daos_der2errno(rc));
			} else if (rc != -DER_SUCCESS) {
				DFUSE_TRA_ERROR(dfc,
						"daos_cont_open() failed: "
						DF_RC, DP_RC(rc));
				D_GOTO(err_free, rc = daos_der2errno(rc));
			}

			rc = dfs_mount(dfp->dfp_poh, dfc->dfs_coh,
				       O_RDWR, &dfc->dfs_ns);
			if (rc) {
				DFUSE_TRA_ERROR(dfc,
						"dfs_mount() failed: (%s)",
						strerror(rc));
				D_GOTO(err_close, rc);
			}
		}
	}

	dfc->dfs_ino = atomic_fetch_add_relaxed(&fs_handle->dpi_ino_next, 1);
	D_MUTEX_INIT(&dfc->dfs_read_mutex, NULL);

	/* Take a reference on the pool */
	d_hash_rec_addref(&fs_handle->dpi_pool_table, &dfp->dfp_entry);

	/* Finally insert into the hash table.  This may return an existing
	 * container if there is a race to insert, so if that happens
	 * just use that one.
	 */
	rlink = d_hash_rec_find_insert(&dfp->dfp_cont_table,
				       &dfc->dfs_cont, sizeof(dfc->dfs_cont),
				       &dfc->dfs_entry);

	if (rlink != &dfc->dfs_entry) {
		DFUSE_TRA_DEBUG(dfp, "Found existing container, reusing");

		_ch_free(fs_handle, dfc);

		dfc = container_of(rlink, struct dfuse_cont, dfs_entry);
	}

	DFUSE_TRA_DEBUG(dfc, "Returning dfs for "DF_UUID" ref %d",
			DP_UUID(dfc->dfs_cont), dfc->dfs_ref);

	*_dfc = dfc;

	return rc;

<<<<<<< HEAD

	/* Do not set timeout here, as caching only affects the mounted
	 * container itself, not other containers linked via UNS or
	 * otherwise
	 *
	 * dfs->dfs_attr_timeout = parent->dfs_attr_timeout;
	 */
=======
err_close:
	daos_cont_close(dfc->dfs_coh, NULL);
err_free:
	D_FREE(dfc);
err:
	return rc;
>>>>>>> 9d119893
}

int
dfuse_fs_init(struct dfuse_info *dfuse_info,
	      struct dfuse_projection_info **_fsh)
{
	struct dfuse_projection_info	*fs_handle;
	int				rc;

	D_ALLOC_PTR(fs_handle);
	if (!fs_handle)
		return -DER_NOMEM;

	DFUSE_TRA_UP(fs_handle, dfuse_info, "fs_handle");

	fs_handle->dpi_info = dfuse_info;

	/* Max read and max write are handled differently because of the way
	 * the interception library handles reads vs writes
	 */
	fs_handle->dpi_max_read = 1024 * 1024 * 4;
	fs_handle->dpi_max_write = 1024 * 1024;

	rc = d_hash_table_create_inplace(D_HASH_FT_LRU | D_HASH_FT_EPHEMERAL,
					 3, fs_handle, &pool_hops,
					 &fs_handle->dpi_pool_table);
	if (rc != 0)
		D_GOTO(err, 0);

	rc = d_hash_table_create_inplace(D_HASH_FT_LRU | D_HASH_FT_EPHEMERAL,
					 5, fs_handle, &ie_hops,
					 &fs_handle->dpi_iet);
	if (rc != 0)
		D_GOTO(err_pt, 0);

	atomic_store_relaxed(&fs_handle->dpi_ino_next, 2);

	rc = daos_eq_create(&fs_handle->dpi_eq);
	if (rc != -DER_SUCCESS)
		D_GOTO(err_iht, 0);

	rc = sem_init(&fs_handle->dpi_sem, 0, 0);
	if (rc != 0)
		D_GOTO(err_eq, 0);

	fs_handle->dpi_shutdown = false;
	*_fsh = fs_handle;
	return rc;

err_eq:
	daos_eq_destroy(fs_handle->dpi_eq, DAOS_EQ_DESTROY_FORCE);
err_iht:
	d_hash_table_destroy_inplace(&fs_handle->dpi_iet, false);
err_pt:
	d_hash_table_destroy_inplace(&fs_handle->dpi_pool_table, false);
err:
	D_FREE(fs_handle);
	return rc;
}

void
dfuse_ie_close(struct dfuse_projection_info *fs_handle,
	       struct dfuse_inode_entry *ie)
{
	int	rc;
	int	ref = atomic_load_relaxed(&ie->ie_ref);

	DFUSE_TRA_DEBUG(ie,
			"closing, inode %#lx ref %u, name '%s', parent %#lx",
			ie->ie_stat.st_ino, ref, ie->ie_name, ie->ie_parent);

	D_ASSERT(ref == 0);

	if (ie->ie_obj) {
		rc = dfs_release(ie->ie_obj);
		if (rc) {
			DFUSE_TRA_ERROR(ie, "dfs_release() failed: (%s)",
					strerror(rc));
		}
	}

	if (ie->ie_root) {
		struct dfuse_cont	*dfc = ie->ie_dfs;
		struct dfuse_pool	*dfp = dfc->dfs_dfp;

		DFUSE_TRA_INFO(ie, "Closing poh %d coh %d",
			       daos_handle_is_valid(dfp->dfp_poh),
			       daos_handle_is_valid(dfc->dfs_coh));

		d_hash_rec_decref(&dfp->dfp_cont_table, &dfc->dfs_entry);
	}

	D_FREE(ie);
}

int
dfuse_start(struct dfuse_projection_info *fs_handle,
	    struct dfuse_cont *dfs)
{
	struct fuse_args		args = {0};
	struct fuse_lowlevel_ops	*fuse_ops = NULL;
	struct dfuse_inode_entry	*ie = NULL;
	int				rc;

	args.argc = 5;

	if (dfs->dfs_multi_user)
		args.argc++;

	/* These allocations are freed later by libfuse so do not use the
	 * standard allocation macros
	 */
	args.allocated = 1;
	args.argv = calloc(sizeof(*args.argv), args.argc);
	if (!args.argv)
		D_GOTO(err, rc = -DER_NOMEM);

	args.argv[0] = strndup("", 1);
	if (!args.argv[0])
		D_GOTO(err, rc = -DER_NOMEM);

	args.argv[1] = strndup("-ofsname=dfuse", 32);
	if (!args.argv[1])
		D_GOTO(err, rc = -DER_NOMEM);

	args.argv[2] = strndup("-osubtype=daos", 32);
	if (!args.argv[2])
		D_GOTO(err, rc = -DER_NOMEM);

	rc = asprintf(&args.argv[3], "-omax_read=%u", fs_handle->dpi_max_read);
	if (rc < 0 || !args.argv[3])
		D_GOTO(err, rc = -DER_NOMEM);

	args.argv[4] = strndup("-odefault_permissions", 32);
	if (!args.argv[4])
		D_GOTO(err, rc = -DER_NOMEM);

	if (dfs->dfs_multi_user) {
		args.argv[5] = strndup("-oallow_other", 32);
		if (!args.argv[5])
			D_GOTO(err_iet, rc = -DER_NOMEM);
	}

	fuse_ops = dfuse_get_fuse_ops();
	if (!fuse_ops)
		D_GOTO(err, rc = -DER_NOMEM);

	/* Create the root inode and insert into table */
	D_ALLOC_PTR(ie);
	if (!ie)
		D_GOTO(err, rc = -DER_NOMEM);

	DFUSE_TRA_UP(ie, fs_handle, "root_inode");

	ie->ie_dfs = dfs;
	ie->ie_root = true;
	ie->ie_parent = 1;
	atomic_store_relaxed(&ie->ie_ref, 1);
	ie->ie_stat.st_ino = 1;
	ie->ie_stat.st_uid = geteuid();
	ie->ie_stat.st_gid = getegid();
	ie->ie_stat.st_mode = 0700 | S_IFDIR;
	dfs->dfs_ino = ie->ie_stat.st_ino;

	if (dfs->dfs_ops == &dfuse_dfs_ops ||
	    dfs->dfs_ops == &dfuse_login_ops) {
		rc = dfs_lookup(dfs->dfs_ns, "/", O_RDWR, &ie->ie_obj,
				NULL, NULL);
		if (rc) {
			DFUSE_TRA_ERROR(ie, "dfs_lookup() failed: (%s)",
					strerror(rc));
			D_GOTO(err, rc = daos_errno2der(rc));
		}
	}

	rc = d_hash_rec_insert(&fs_handle->dpi_iet,
			       &ie->ie_stat.st_ino,
			       sizeof(ie->ie_stat.st_ino),
			       &ie->ie_htl,
			       false);
	if (rc != -DER_SUCCESS) {
		DFUSE_TRA_ERROR(fs_handle, "hash_insert() failed: %d",
				rc);
		D_GOTO(err, 0);
	}

	rc = pthread_create(&fs_handle->dpi_thread, NULL,
			    dfuse_progress_thread, fs_handle);
	if (rc != 0)
		D_GOTO(err_ie_remove, 0);

	pthread_setname_np(fs_handle->dpi_thread, "dfuse_progress");

	if (!dfuse_launch_fuse(fs_handle, fuse_ops, &args)) {
		DFUSE_TRA_ERROR(fs_handle, "Unable to register FUSE fs");
		D_GOTO(err_ie_remove, rc = -DER_INVAL);
	}

	D_FREE(fuse_ops);

	return -DER_SUCCESS;

err_ie_remove:
	d_hash_rec_delete_at(&fs_handle->dpi_iet, &ie->ie_htl);
err:
	DFUSE_TRA_ERROR(fs_handle, "Failed to start dfuse, rc: %d", rc);
	D_FREE(fuse_ops);
	D_FREE(ie);
	return rc;
}

static int
ino_flush(d_list_t *rlink, void *arg)
{
	struct dfuse_projection_info *fs_handle = arg;
	struct dfuse_inode_entry *ie = container_of(rlink,
						  struct dfuse_inode_entry,
						  ie_htl);
	int rc;

	/* Only evict entries that are direct children of the root, the kernel
	 * will walk the tree for us
	 */
	if (ie->ie_parent != 1)
		return 0;

	/* Do not evict root itself */
	if (ie->ie_stat.st_ino == 1)
		return 0;

	rc = fuse_lowlevel_notify_inval_entry(fs_handle->dpi_info->di_session,
					      ie->ie_parent,
					      ie->ie_name,
					      strlen(ie->ie_name));
	if (rc != 0 && rc != -EBADF)
		DFUSE_TRA_WARNING(ie,
				  "%#lx %#lx '%s': %d %s",
				  ie->ie_parent, ie->ie_stat.st_ino,
				  ie->ie_name, rc, strerror(-rc));
	else
		DFUSE_TRA_INFO(ie,
			       "%#lx %#lx '%s': %d %s",
			       ie->ie_parent, ie->ie_stat.st_ino,
			       ie->ie_name, rc, strerror(-rc));

	/* If the FUSE connection is dead then do not traverse further, it
	 * doesn't matter what gets returned here, as long as it's negative
	 */
	if (rc == -EBADF)
		return -DER_NO_HDL;

	return -DER_SUCCESS;
}

static int
dfuse_cont_close_cb(d_list_t *rlink, void *handle)
{
	struct dfuse_cont *dfc;

	dfc = container_of(rlink, struct dfuse_cont, dfs_entry);

	DFUSE_TRA_ERROR(dfc, "Failed to close cont ref %d "DF_UUID,
			dfc->dfs_ref, DP_UUID(dfc->dfs_cont));
	return 0;
}

/* Called during shutdown on still-open pools.  We've already stopped
 * taking requests from the kernel at this point and joined all the thread
 * as well as drained the inode table and dropped all references held there
 * so anything still held at this point represents a reference leak.
 *
 * As such log what we have as an error, and attempt to close/free everything.
 * the dfp itself will remain allocated as well as some hash table metadata.
 */
static int
dfuse_pool_close_cb(d_list_t *rlink, void *handle)
{
	struct dfuse_pool *dfp;
	int rc;

	dfp = container_of(rlink, struct dfuse_pool, dfp_entry);

	DFUSE_TRA_ERROR(dfp, "Failed to close pool ref %d "DF_UUID,
			dfp->dfp_ref, DP_UUID(dfp->dfp_pool));

	d_hash_table_traverse(&dfp->dfp_cont_table,
			      dfuse_cont_close_cb, NULL);

	rc = d_hash_table_destroy_inplace(&dfp->dfp_cont_table, false);
	if (rc != -DER_SUCCESS)
		DFUSE_TRA_ERROR(dfp, "Failed to close cont table");

	if (daos_handle_is_valid(dfp->dfp_poh)) {
		rc = daos_pool_disconnect(dfp->dfp_poh, NULL);
		if (rc != -DER_SUCCESS)
			DFUSE_TRA_ERROR(dfp,
					"daos_pool_disconnect() failed: "DF_RC,
					DP_RC(rc));
	}

	return 0;
}

/* Called once per projection, after the FUSE filesystem has been torn down */
int
dfuse_fs_fini(struct dfuse_projection_info *fs_handle)
{
	d_list_t	*rlink;
	uint64_t	refs = 0;
	int		handles = 0;
	int		rc;
	int		rcp = 0;

	DFUSE_TRA_INFO(fs_handle, "Flushing inode table");

	fs_handle->dpi_shutdown = true;
	sem_post(&fs_handle->dpi_sem);

	pthread_join(fs_handle->dpi_thread, NULL);

	sem_destroy(&fs_handle->dpi_sem);

	rc = d_hash_table_traverse(&fs_handle->dpi_iet, ino_flush, fs_handle);

	DFUSE_TRA_INFO(fs_handle, "Flush complete: "DF_RC, DP_RC(rc));

	DFUSE_TRA_INFO(fs_handle, "Draining inode table");
	do {
		struct dfuse_inode_entry *ie;
		uint32_t ref;

		rlink = d_hash_rec_first(&fs_handle->dpi_iet);

		if (!rlink)
			break;

		ie = container_of(rlink, struct dfuse_inode_entry, ie_htl);

		ref = atomic_load_relaxed(&ie->ie_ref);

		DFUSE_TRA_DEBUG(ie, "Dropping %d", ref);

		refs += ref;
		d_hash_rec_ndecref(&fs_handle->dpi_iet, ref, rlink);
		handles++;
	} while (rlink);

	if (handles && rc != -DER_SUCCESS && rc != -DER_NO_HDL) {
		DFUSE_TRA_WARNING(fs_handle, "dropped %lu refs on %u inodes",
				  refs, handles);
	} else {
		DFUSE_TRA_INFO(fs_handle, "dropped %lu refs on %u inodes",
			       refs, handles);
	}

	rc = daos_eq_destroy(fs_handle->dpi_eq, 0);
	if (rc) {
		DFUSE_TRA_WARNING(fs_handle, "Failed to destroy EQ");
		rcp = EINVAL;
	}

	rc = d_hash_table_destroy_inplace(&fs_handle->dpi_iet, false);
	if (rc) {
		DFUSE_TRA_WARNING(fs_handle, "Failed to close inode handles");
		rcp = EINVAL;
	}

	d_hash_table_traverse(&fs_handle->dpi_pool_table,
			      dfuse_pool_close_cb, NULL);

	rc = d_hash_table_destroy_inplace(&fs_handle->dpi_pool_table, false);
	if (rc) {
		DFUSE_TRA_WARNING(fs_handle, "Failed to close pools");
		rcp = EINVAL;
	}

	return rcp;
}<|MERGE_RESOLUTION|>--- conflicted
+++ resolved
@@ -549,22 +549,12 @@
 
 	return rc;
 
-<<<<<<< HEAD
-
-	/* Do not set timeout here, as caching only affects the mounted
-	 * container itself, not other containers linked via UNS or
-	 * otherwise
-	 *
-	 * dfs->dfs_attr_timeout = parent->dfs_attr_timeout;
-	 */
-=======
 err_close:
 	daos_cont_close(dfc->dfs_coh, NULL);
 err_free:
 	D_FREE(dfc);
 err:
 	return rc;
->>>>>>> 9d119893
 }
 
 int
