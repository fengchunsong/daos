--- conflicted
+++ resolved
@@ -1,17 +1,16 @@
-daos (2.1.100-8) unstable; urgency=medium
-<<<<<<< HEAD
+daos (2.1.100-9) unstable; urgency=medium
   [ Jeff Olivier ]
   * Extract MPI from many binaries create dpar and dpar_mpi providing a
     similar interface to abstract away the direct MPI dependence
 
- -- Jeff Olivier <jeffrey.v.olivier@intel.com>  Wed, 17 Nov 2021 14:00:01 -0100
-=======
+ -- Jeff Olivier <jeffrey.v.olivier@intel.com>  Mon, 29 Nov 2021 14:00:01 -0100
+
+daos (2.1.100-8) unstable; urgency=medium
   [ Tom Nabarro ]
   * Set rmem_{max,default} sysctl values on server package install to enable
     SPDK pci_event module to operate in unprivileged process (daos_engine).
 
  -- Tom Nabarro <tom.nabarro@intel.com> Mon, 22 Nov 2021 16:42:54 -0100
->>>>>>> 850ff45a
 
 daos (2.1.100-7) unstable; urgency=medium
   [ Wang Shilong ]
