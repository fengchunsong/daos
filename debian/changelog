daos (1.3.0-8) unstable; urgency=medium
<<<<<<< HEAD
  [ Steven Bollinger ]
  * Create cart_utils library

 -- Steven A. Bollinger<stevenx.bollinger@intel.com>  Tue, 15 Apr 2021 13:30:00 -0400
=======
  [ Jeff Olivier ]
  * Remove client dependencies on PMDK, SPDK, and argobots

 -- Jeff Olivier <jeffrey.v.olivier@intel.com>  Wed, 14 Apr 2021 13:27:00 -0400
>>>>>>> 25354714

daos (1.3.0-7) unstable; urgency=medium
  [ Brian J. Murrell ]
  * Update Argobots to 1.1

 -- Brian J. Murrell <brian.murrell@intel.com>  Thu, 01 Apr 2021 11:39:10 -0400

daos (1.3.0-6) unstable; urgency=medium
  [ Maureen Jean ]
  * Change pydaos_shim_3 to pydaos_shim

 -- Maureen Jean <maureen.jean@intel.com>  Tue, 30 Mar 2021 12:00:00 -0400

daos (1.3.0-5) unstable; urgency=medium
  * Move libdts.so to the daos-tests subpackage

 -- Brian J. Murrell <brian.murrell@intel.com>  Mon, 29 Mar 2021 10:57:14 -0400

daos (1.3.0-4) unstable; urgency=medium
  [ Alexander Oganezov ]
  * Update to ofi v1.12.0 release

 -- Alexander Oganezov <alexander.a.oganezov@intel.com> Tue, 23 Mar 2021 05:00:01 -0000

daos (1.3.0-2) unstable; urgency=medium
  [ Li Wei ]
  * Require raft-devel 0.7.3 that fixes an unstable leadership problem caused
    by removed replicas as well as some Coverity issues

 -- Li Wei <wei.g.li@intel.com> Thu, 25 Feb 2021 09:55:00 +0800

daos (1.3.0-1) unstable; urgency=medium
  [ Brian J. Murrell ]
  * Version bump up to 1.3.0

 -- Brian J. Murrell <brian.murrell@intel.com>  Mon, 24 Feb 2021 08:54:32 -0500

daos (1.1.3-3) unstable; urgency=medium
  [ Brian J. Murrell ]
  * NOOP bump just to keep in parity with RPM changes

 -- Brian J. Murrell <brian.murrell@intel.com>  Mon, 22 Feb 2021 13:08:22 -0500

daos (1.1.3-2) unstable; urgency=medium
  [ Alexander Oganezov ]
  * Update OFI to v1.12.0rc1

 -- Alexander Oganezov <alexander.a.oganezov@intel.com> Tue, 16 Feb 2021 05:00:00 -0000

daos (1.1.3-1) unstable; urgency=medium
  [ Johann Lombardi ]
  * Version bump to 1.1.3

 -- Johann Lombardi <johann.lombardi@intel.com> Wed, 10 Feb 2021 05:00:00 -0000

daos (1.1.2.1-11) unstable; urgency=medium
  [ Brian J. Murrell ]
  * Update minimum required libfabric to 1.11.1

 -- Brian J. Murrell <brian.murrell@intel.com>  Wed, 10 Feb 2021 00:10:38 -0400

daos (1.1.2.1-9) unstable; urgency=medium
  [ Vishwanath Venkatesan ]
  * Add new pmem specific version of DAOS common library

 -- Vishwanath Venkatesan <vishwanath.venkatesan@intel.com> Thu, 4 Feb 2021 12:48:18 -0000

daos (1.1.2.1-8) unstable; urgency=medium
  [ Hua Kuang ]
  * Changed License to BSD-2-Clause-Patent

 -- Hua Kuang <hua.kuang@intel.com> Wed, 3 Feb 2021 16:59:34 -0000

daos (1.1.2.1-7) unstable; urgency=medium
  [ Alexander Oganezov ]
  * Fix debian packages to update to mercury v2.0.1rc1

 -- Alexander Oganezov <alexander.a.oganezov@intel.com>  Fri, 29 Jan 2021 13:40:00 -0500

daos (1.1.2.1-6) unstable; urgency=medium
  [ Alexander Oganezov ]
  * Update to mercury v2.0.1rc1

 -- Alexander Oganezov <alexander.a.oganezov@intel.com>  Sat, 23 Jan 2021 13:40:00 -0500

daos (1.1.2.1-5) unstable; urgency=medium
  [ Michael MacDonald ]
  * Install daos_metrics to bin

 -- Michael MacDonald <mjmac.macdonald@intel.com>  Fri, 22 Jan 2021 17:58:03 -0000

daos (1.1.2.1-4) unstable; urgency=medium
  [ Kenneth Cain ]
  * Version bump for API major version libdaos.so.1 (1.0.0)

 -- Kenneth Cain <kenneth.c.cain@intel.com>  Tue, 05 Jan 2021 13:40:00 -0500

daos (1.1.2.1-3) unstable; urgency=medium
  [ Michael Hennecke ]
  * Harmonize daos_server and daos_agent groups

 -- Michael Hennecke <mhennecke@lenovo.com> Fri, 15 Jan 2021 16:22:18 -0000

daos (1.1.2.1-2) unstable; urgency=medium
  [ Ashley Pittman ]
  * Combine memcheck suppressions files

 -- Ashley Pittman <ashley.m.pittman@intel.com>  Tue, 15 Dec 2020 13:33:21 -0000

daos (1.1.2.1-1) unstable; urgency=medium
  [ Johann Lombardi ]
  * Version bump up to 1.1.2.1

 -- Johann Lombardi <johann.lombardi@intel.com>  Wed, 09 Dec 2020 19:30:00 +0100

daos (1.1.2-3) unstable; urgency=medium
  [ Li Wei ]
  * Require raft-devel 0.7.1 that fixes recent Coverity issues

 -- Li Wei <wei.g.li@intel.com>  Fri, 04 Dec 2020 14:30:00 +0800

daos (1.1.2-1) unstable; urgency=medium
  [ Brian J. Murrell ]
  * Version bump up to 1.1.2

 -- Brian J. Murrell <brian.murrell@intel.com>  Tue, 01 Dec 2020 07:41:30 -0400

daos (1.1.1-8) unstable; urgency=medium
  [ Li Wei ]
  * Require raft-devel 0.7.0 that changes log indices and terms to 63-bit

 -- Li Wei <wei.g.li@intel.com>  Tue, 17 Nov 2020 09:44:00 +0800

daos (1.1.1-6) unstable; urgency=medium
  [ Mohamad Chaarawi ]
  * Add dfs_test

 -- Mohamad Chaarawi <mohamad.chaarawi@intel.com>  Mon, 16 Nov 2020 13:29:11 -0400

daos (1.1.1-5) unstable; urgency=medium
  [ Jonathan Martinez Montes ]
  * Restore obj_ctl utility

 -- Jonathan Martinez Montes <jonathan.martinez.montes@intel.com>  Fri, 30 Oct 2020 08:44:57 -0600

daos (1.1.1-4) unstable; urgency=medium
  [ Brian J. Murrell ]
   * 1.1.1-4 version of DAOS

 -- Brian J. Murrell <brian.murrell@intel.com>  Mon, 26 Oct 2020 12:43:49 -0400<|MERGE_RESOLUTION|>--- conflicted
+++ resolved
@@ -1,15 +1,13 @@
 daos (1.3.0-8) unstable; urgency=medium
-<<<<<<< HEAD
   [ Steven Bollinger ]
   * Create cart_utils library
 
  -- Steven A. Bollinger<stevenx.bollinger@intel.com>  Tue, 15 Apr 2021 13:30:00 -0400
-=======
+
   [ Jeff Olivier ]
   * Remove client dependencies on PMDK, SPDK, and argobots
 
  -- Jeff Olivier <jeffrey.v.olivier@intel.com>  Wed, 14 Apr 2021 13:27:00 -0400
->>>>>>> 25354714
 
 daos (1.3.0-7) unstable; urgency=medium
   [ Brian J. Murrell ]
