--- conflicted
+++ resolved
@@ -1,17 +1,15 @@
-<<<<<<< HEAD
-daos (2.1.100-9) unstable; urgency=medium
+daos (2.1.100-12) unstable; urgency=medium
   [ Jeff Olivier ]
   * Extract MPI from many binaries create dpar and dpar_mpi providing a
     similar interface to abstract away the direct MPI dependence
 
- -- Jeff Olivier <jeffrey.v.olivier@intel.com>  Mon, 29 Nov 2021 14:00:01 -0100
-=======
+ -- Jeff Olivier <jeffrey.v.olivier@intel.com>  Fri, 03 Dec 2021 14:00:01 -0100
+
 daos (2.1.100-11) unstable; urgency=medium
   [ Alexander Oganezov ]
   * Update mercury to v2.1.0rc4
 
  -- Alexander Oganezov <alexander.a.oganezov@intel.com>  Fri, 03 Dec 2021 10:00:01 -0100
->>>>>>> 80267230
 
 daos (2.1.100-8) unstable; urgency=medium
   [ Tom Nabarro ]
