--- conflicted
+++ resolved
@@ -126,15 +126,8 @@
     if mpicc:
         env.Replace(CC="mpicc")
         env.Replace(LINK="mpicc")
-<<<<<<< HEAD
-        env.AppendUnique(CPPDEFINES={'DAOS_MPI_PATH':mpicc})
-
-        strip_defines(env)
-        clear_icc_env(env)
-=======
-        env.AppendUnique(CPPDEFINES=["-DDAOS_MPI_PATH=\"%s\"" % mpicc])
+        env.AppendUnique(CPPDEFINES=['-DDAOS_MPI_PATH="%s"' % mpicc])
         _clear_icc_env(env)
->>>>>>> b325fe3d
         load_mpi_path(env)
         compiler_setup.base_setup(env)
 
